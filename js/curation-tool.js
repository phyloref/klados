/*
 * Curation Tool Javascript File
 * Copyright (c) The Phyloreferencing Project, 2018
 */

// GLOBAL VARIABLES

// Tell ESLint about globals imported in the HTML page.
/* global Vue */ // From https://vuejs.org/
/* global _ */ // From http://underscorejs.org/
/* global d3 */ // From https://d3js.org/
/* global moment */ // From https://momentjs.com/

// These globals are from phyx.js. Eventually, we will replace this with
// import/export.
/* global ScientificNameWrapper */
/* global TaxonomicUnitWrapper */
/* global PhylogenyWrapper */
/* global SpecimenWrapper */
/* global PhylorefWrapper */
/* global phyxCacheManager */

// List of example files to provide in the "Examples" dropdown.
const examplePHYXURLs = [
  {
    url: 'examples/fisher_et_al_2007.json',
    title: 'Fisher et al, 2007',
  },
  {
    url: 'examples/hillis_and_wilcox_2005.json',
    title: 'Hillis and Wilcox, 2005',
  },
  {
    url: 'examples/brochu_2003.json',
    title: 'Brochu 2003',
  },
];

// Helper methods for this library.

/**
 * hasProperty(obj, propName)
 *
 * Returns true if object 'obj' has property 'propName'.
 */
function hasProperty(obj, propName) {
  return Object.prototype.hasOwnProperty.call(obj, propName);
}

<<<<<<< HEAD
=======
// The following functions test whether a pair of taxonomic units match
// given certain properties. Eventually, we will encapsulate taxonomic units
// into their own Javascript class; once we do, these functions will become
// methods in that class.

/**
 * testWhetherTUnitsMatchByExternalReferences(tunit1, tunit2)
 *
 * Test whether two Tunits have matching external references.
 */
function testWhetherTUnitsMatchByExternalReferences(tunit1, tunit2) {
  if (tunit1 === undefined || tunit2 === undefined) return false;
  if (hasProperty(tunit1, 'externalReferences') && hasProperty(tunit2, 'externalReferences')) {
    // Each external reference is a URL as a string. We will lowercase it,
    // but do no other transformation.
    return tunit1.externalReferences.some(extref1 =>
      tunit2.externalReferences.some(extref2 =>
        (
          // Make sure that the external reference isn't blank
          extref1.trim() !== '' &&

          // And that it is identical after trimming
          extref1.toLowerCase().trim() === extref2.toLowerCase().trim()
        )));
  }

  return false;
}

// Methods for parsing scientific names. Note that these functions will
// eventually be reorganized into a separate class.

/**
 * getScientificNameComponents(scname)
 *
 * Return the components of a scientific name by splitting its
 * scientificName field using spaces.
 */
function getScientificNameComponents(scname) {
  if (!this.hasProperty(scname, 'scientificName')) return [];
  return scname.scientificName.split(/\s+/);
}

/**
 * getGenus(scname)
 *
 * Guess the genus name of a scientific name by using its first component.
 */
function getGenus(scname) {
  const comps = getScientificNameComponents(scname);
  if (comps.length >= 1) return comps[0];
  return undefined;
}

/**
 * getSpecificEpithet(scname)
 *
 * Get the specific epithet name of a scientific name by using its
 * second component.
 */
function getSpecificEpithet(scname) {
  const comps = getScientificNameComponents(scname);
  if (comps.length >= 2) return comps[1];
  return undefined;
}

/**
 * getBinomialName(scname)
 *
 * Get the binomial name of a scientific name by combining its
 * first and second components.
 */
function getBinomialName(scname) {
  const genus = getGenus(scname);
  const specificEpithet = getSpecificEpithet(scname);

  if (genus !== undefined && specificEpithet !== undefined) return `${genus} ${specificEpithet}`;
  return undefined;
}

/**
 * testWhetherTUnitsMatchByBinomialName(scname1, scname2)
 *
 * Test whether two scientific names match on the basis of their binomial names.
 */
function testWhetherScientificNamesMatchByBinomialName(scname1, scname2) {
  // Step 1. Try matching by explicit binomial name, if one is available.
  if (hasProperty(scname1, 'binomialName') && hasProperty(scname2, 'binomialName')) {
    if (scname1.binomialName.trim() !== '' && scname1.binomialName.toLowerCase().trim() === scname2.binomialName.toLowerCase().trim()) { return true; }
  }

  // Step 2. Otherwise, try to extract the binomial name from the scientificName
  // and compare those.
  const binomial1 = getBinomialName(scname1);
  const binomial2 = getBinomialName(scname2);

  if (binomial1 !== undefined && binomial2 !== undefined && binomial1.trim() !== '' && binomial1.trim() === binomial2.trim()) { return true; }

  return false;
}

/**
 * testWhetherTUnitsMatchByBinomialName(tunit1, tunit2)
 *
 * Test whether two Tunits match on the basis of their binomial names.
 */
function testWhetherTUnitsMatchByBinomialName(tunit1, tunit2) {
  if (tunit1 === undefined || tunit2 === undefined) return false;
  if (hasProperty(tunit1, 'scientificNames') && hasProperty(tunit2, 'scientificNames')) {
    // Each external reference is a URL as a string.
    return tunit1.scientificNames.some(scname1 =>
      tunit2.scientificNames
        .some(scname2 => testWhetherScientificNamesMatchByBinomialName(scname1, scname2)));
  }

  return false;
}

/**
 * getSpecimenIdentifierAsURN(specimen)
 *
 * Given a specimen, return a specimen identifier as a URN in the form:
 *   "urn:catalog:" + institutionCode (if present) + ':' +
 *      collectionCode (if present) + ':' + catalogNumber (if present)
 */
function getSpecimenIdentifierAsURN(specimen) {
  if (specimen === undefined) return undefined;

  // Does it have an occurrenceID?
  if (hasProperty(specimen, 'occurrenceID') && specimen.occurrenceID.trim() !== '') return specimen.occurrenceID.trim();

  // Does it have a catalogNumber? We might need an institutionCode and a collectionCode as well.
  if (hasProperty(specimen, 'catalogNumber')) {
    if (hasProperty(specimen, 'institutionCode')) {
      if (hasProperty(specimen, 'collectionCode')) {
        return `urn:catalog:${specimen.institutionCode.trim()}:${specimen.collectionCode.trim()}:${specimen.catalogNumber.trim()}`;
      }
      return `urn:catalog:${specimen.institutionCode.trim()}::${specimen.catalogNumber.trim()}`;
    }
    if (hasProperty(specimen, 'collectionCode')) {
      return `urn:catalog::${specimen.collectionCode.trim()}:${specimen.catalogNumber.trim()}`;
    }
    return `urn:catalog:::${specimen.catalogNumber.trim()}`;
  }

  // None of our specimen identifier schemes worked.
  return undefined;
}

/**
 * testWhetherTUnitsMatchBySpecimenIdentifier(tunit1, tunit2)
 *
 * Test whether two Tunits match on the basis of their specimen identifiers.
 */
function testWhetherTUnitsMatchBySpecimenIdentifier(tunit1, tunit2) {
  if (tunit1 === undefined || tunit2 === undefined) return false;
  if (hasProperty(tunit1, 'includesSpecimens') && hasProperty(tunit2, 'includesSpecimens')) {
    // Convert specimen identifiers (if present) into a standard format and compare those.
    return tunit1.includesSpecimens.some(specimen1 =>
      tunit2.includesSpecimens.some((specimen2) => {
        const specimenURN1 = getSpecimenIdentifierAsURN(specimen1);
        const specimenURN2 = getSpecimenIdentifierAsURN(specimen2);

        return specimenURN1 === specimenURN2;
      }));
  }

  return false;
}

/**
 * getTaxonomicUnitsFromNodeLabel(nodeLabel)
 *
 * Given a node label, attempt to parse it as a scientific name.
 * Returns a list of taxonomic units.
 */
function getTaxonomicUnitsFromNodeLabel(nodeLabel) {
  if (nodeLabel === undefined || nodeLabel === null) return [];

  // Check if the label starts with a binomial name.
  const results = /^([A-Z][a-z]+)[\s_]([a-z-]+)(\b.*|\s.*|_.*)$/.exec(nodeLabel);
  if (results !== null) {
    // Add an extra space before the rest of the name if it exists
    let rest = results[3];
    if (rest !== undefined) rest = ` ${rest}`;

    // Return all the components of each name including binomial, genus and specificEpithet.
    return [{
      scientificNames: [{
        scientificName: `${results[1]} ${results[2]}${rest}`,
        binomialName: `${results[1]} ${results[2]}`,
        genus: results[1],
        specificEpithet: results[2],
      }],
    }];
  }

  // It may be a scientific name, but we don't know how to parse it as such.
  return [];
}

>>>>>>> 6316e542
/**
 * identifyDOI(testcase)
 *
 * DOIs should be entered into their own 'doi' field. This method looks through
 * all possible places where a DOI might be entered -- including the 'url'
 * field -- and attempts to extract a DOI using the regular expression DOI_REGEX.
 *
 * @return The best guess DOI or undefined.
 */
function identifyDOI(testcaseToIdentify) {
  const testcase = testcaseToIdentify;
  const DOI_REGEX = /^https?:\/\/(?:dx\.)?doi\.org\/(.+?)[#/]?$/i;

  const possibilities = [];

  if (hasProperty(testcase, 'doi')) {
    possibilities.push(testcase.doi);
  }

  if (hasProperty(testcase, 'url')) {
    possibilities.push(testcase.url);
  }

  // Look for possible matches.
  const dois = possibilities
    // Try to find a DOI
    .map(possibility => DOI_REGEX.exec(possibility))
    // Restrict to possibilities in which the regex match was successful
    .filter(matches => matches);

  if (dois.length > 0) {
    // Retrieve the matched DOI -- it's the first group in the matched results.
    const [[, doi]] = dois;
    return doi;
  }

  // No matches found
  return undefined;
}

// Set up the Vue object which contains the entire model.
// This is used by Vue.js, and so should not be considered unused.
// eslint-disable-next-line no-unused-vars
const vm = new Vue({
  // The element to install Vue onto.
  el: '#app',

  // Filters to be used in the template.
  filters: {
    capitalize(value) {
      // Capitalize the input value.
      if (!value) return '';
      const valstr = value.toString();
      return valstr.charAt(0).toUpperCase() + valstr.slice(1);
    },
  },

  // The data, consisting of the model and UI elements.
  data: {
    // Constants: used during rendering.
    DOI_PREFIX: 'https://dx.doi.org/',

    // The main data model.
    testcase: {
      '@context': 'http://phyloref.org/curation-tool/json/phyx.json',
      doi: '',
      url: '',
      citation: '',
      phylogenies: [{}],
      phylorefs: [],
    },

    // A copy of the data model, used to test when the data model has been
    // modified.
    testcaseAsLoaded: {
      '@context': 'http://phyloref.org/curation-tool/json/phyx.json',
      doi: '',
      url: '',
      citation: '',
      phylogenies: [{}],
      phylorefs: [],
    },

    // UI elements.
    selectedPhyloref: undefined,
    selectedTUnitListContainer: undefined,
    selectedTUnit: undefined,

    // Phylogeny view modes
    editingNewickForPhylogeny: undefined,
    editingAnnotationsForPhylogeny: undefined,

    // Display the delete buttons on the specifiers.
    deletingSpecifiersMode: false,

    // Which phylogeny label is currently being edited?
    phylogenyDescriptionBeingEdited: undefined,

    // Display one of the two dropdown menus for the specifiers.
    dropdownTargetForSpecifier: 'none',

    // Example PHYX URLs to display
    examplePHYXURLs,
  },

  // Computed values inside the data model.
  computed: {
    modified() {
      // Return true if the testcase has been modified.
      if (this.testcaseAsLoaded === undefined) return false;

      // Make a deep comparison.
      return !_.isEqual(this.testcase, this.testcaseAsLoaded);
    },
    phyxAsJSON: {
      // Get or set the testcase as JSON text.
      get() {
        // Pretty print JSON with 4 spaces at the start of each line.
        return JSON.stringify(this.testcase, undefined, 4);
      },
      set(jsonText) {
        this.testcase = JSON.parse(jsonText);
      },
    },
    doiWithoutPrefix: {
      // Extract the DOI from the 'url'.
      get() {
        // Is there a DOI? If so, use that.
        if (this.hasProperty(this.testcase, 'doi') && this.testcase.doi !== '') {
          return this.testcase.doi;
        }

        // If not, look for a DOI among the 'url'.
        return identifyDOI(this.testcase);
      },
      set(newDOI) {
        // Set the DOI.
        this.testcase.doi = newDOI;
      },
    },
    doiAsURL() {
      // We compute this from testcase.doi, which should always be without
      // the prefix.
      return this.DOI_PREFIX + this.testcase.doi;
    },
  },

  // Methods for carrying out various tasks.
  methods: {
    // Helper methods.
    hasProperty(obj, propName) {
      // Returns true if object obj has a property named propName.
      return Object.prototype.hasOwnProperty.call(obj, propName);
    },
    openURL(url, target = '_blank') {
      // Open the specified URL.
      if (url === undefined || url === null) return;
      if (url === '') return;

      window.open(url, target);
    },
    createOrAppend(dict, key, value) {
      // A common case is where we need to append to an array for a key
      // in a dictionary, but we don't know if the key exists or not.
      // Furthermore, in order for Vue to track the new array, it needs
      // to be set using Vue.set. This method takes care of all of this.

      if (!(key in dict)) Vue.set(dict, key, []);
      dict[key].push(value);
      return dict;
    },
    alert(message) {
      // Display an error message to the user.
      // For the Curation Tool, just using window.alert() is adequate.
      // eslint-disable-next-line no-alert
      window.alert(message);
    },
    confirm(message, func) {
      // Confirm an action with the user, then execute it if confirmed.
      // For the Curation Tool, just using window.confirm() is adequate.
      // eslint-disable-next-line no-alert
      const result = window.confirm(message);

      if (result && func !== undefined) func();
      return result;
    },
    promptAndSetDict(message, dict, key) {
      // Prompt the user for a string, then set it in a dict.
      // For the Curation Tool, just using window.prompt() is adequate.
      let result;
      if (this.hasProperty(dict, key)) {
        // eslint-disable-next-line no-alert
        result = window.prompt(message, dict[key]);
      } else {
        // eslint-disable-next-line no-alert
        result = window.prompt(message);
      }

      if (result !== null) Vue.set(dict, key, result);
    },

    // Data model management methods.
    loadPHYXFromURL(url) {
      // Change the current PHYX to that in the provided URL.
      // Will ask the user to confirm before replacing it.

      $.getJSON(url, data => this.setPHYX(data)).fail((error) => {
        if (error.status === 200) {
          this.alert(`Could not load PHYX file '${url}': file malformed, see console for details.`);
        } else {
          this.alert(`Could not load PHYX file '${url}': server error ${error.status} ${error.statusText}`);
        }
        // throw new Error(`Could not load PHYX file ${url}: ${error}`);
      });
    },

    loadPHYXFromFileInputById(fileInputId) {
      // loadPHYXFromFileInput(fileInput)
      //
      // Load a JSON file from the local file system using FileReader. fileInput
      // needs to be an HTML element representing an <input type="file"> in which
      // the user has selected the local file they wish to load.
      //
      // This code is based on https://stackoverflow.com/a/21446426/27310

      if (typeof window.FileReader !== 'function') {
        this.alert('The FileReader API is not supported on this browser.');
        return;
      }

      const $fileInput = $(fileInputId);
      if (!$fileInput) {
        this.alert('Programmer error: No file input element specified.');
        return;
      }

      if (!$fileInput.prop('files')) {
        this.alert('File input element found, but files property missing: try another browser?');
        return;
      }

      if (!$fileInput.prop('files')[0]) {
        this.alert('Please select a file before attempting to load it.');
        return;
      }

      const [file] = $fileInput.prop('files');
      const fr = new FileReader();
      fr.onload = ((e) => {
        const lines = e.target.result;
        const testcase = JSON.parse(lines);
        this.setPHYX(testcase);
      });
      fr.readAsText(file);
    },

    setPHYX(testcaseToLoad) {
      // Updates the user interface to reflect the JSON document provided in 'testcase'.

      if (!this.closeCurrentStudy()) return;

      // Before we load a new study, clear the PHYX caches.
      phyxCacheManager.clear();

      const testcase = testcaseToLoad;

      try {
        // Specifiers act weird unless every phyloreference has both
        // internalSpecifiers and externalSpecifiers set, even if they
        // are blank.
        if (!hasProperty(testcase, 'phylorefs')) testcase.phylorefs = [];
        testcase.phylorefs.forEach((p) => {
          const phyloref = p;

          if (!hasProperty(phyloref, 'internalSpecifiers')) phyloref.internalSpecifiers = [];
          if (!hasProperty(phyloref, 'externalSpecifiers')) phyloref.externalSpecifiers = [];
        });

        // Check for DOI in other fields if not provided explicitly.
        if (!hasProperty(testcase, 'doi') || testcase.doi === '') {
          testcase.doi = identifyDOI(testcase);
        }

        // Deep-copy the testcase into a 'testcaseAsLoaded' variable in our
        // model. We deep-compare this.testcase with this.testcaseAsLoaded to
        // determine if the loaded model has been modified.
        this.testcaseAsLoaded = jQuery.extend(true, {}, testcase);
        this.testcase = testcase;

        // Reset all UI selections.
        this.selectedPhyloref = undefined;
        this.selectedSpecifier = undefined;
        this.selectedTUnit = undefined;
      } catch (err) {
        throw new Error(`Error occurred while displaying new testcase: ${err}`);
      }
    },

    // User interface helper methods.
    closeCurrentStudy() {
      // Close the current study. If it has been modified,
      // warn the user before closing in order to allow changes to be
      // saved.

      if (this.modified) {
        return this.confirm('This study has been modified! Are you sure you want to close it?');
      }
      return true;
    },
    startTUnitEditorModal(type, label, tunitListContainer) {
      // Start a modal dialog box that allows the taxonomic units associated
      // with either a specifier or a node to be edited.
      //  - type: must be 'specifier' or 'node'
      //  - label: the label of the TUnit list container being edited.
      //      This is not currently used for any processing or filtering,
      //      but is used solely to let the user know what they are editing.
      //  - tunitListContainer: an object that has a 'referencesTaxonomicUnits'
      //      property (for specifiers) or 'representsTaxonomicUnits' property
      //      (for nodes), from which we can extract a list of taxonomic units.

      // Check that the list container is defined.
      if (tunitListContainer === null || tunitListContainer === undefined) {
        throw new Error('Tunit editor modal started with undefined or null taxonomic unit list container');
      }

      // Look for the taxonomic units depending on type.
      if (type === 'specifier') {
        // Specifiers store their taxonomic units in their
        // 'referencesTaxonomicUnits' property.

        // Specifiers store their tunit list in referencesTaxonomicUnits.
        if (!this.hasProperty(tunitListContainer, 'referencesTaxonomicUnits')) { Vue.set(tunitListContainer, 'referencesTaxonomicUnits', []); }

        this.selectedTUnitListContainer = {
          type: 'specifier',
          label,
          container: tunitListContainer,
          list: tunitListContainer.referencesTaxonomicUnits,
        };
      } else if (type === 'node') {
        // Nodes store their taxonomic units in their
        // 'representsTaxonomicUnits' property.

        if (!this.hasProperty(tunitListContainer, 'representsTaxonomicUnits')) { Vue.set(tunitListContainer, 'representsTaxonomicUnits', []); }

        this.selectedTUnitListContainer = {
          type: 'node',
          label,
          container: tunitListContainer,
          list: tunitListContainer.representsTaxonomicUnits,
        };
      } else {
        throw new Error(`Tunit editor modal started with invalid type: ${type}.`);
      }

      // If we don't have a first tunit, create an empty, blank one
      // so we don't have to display an empty website.
      if (this.selectedTUnitListContainer.list.length > 0) {
        // We have a first tunit, so select it!
        [this.selectedTUnit] = this.selectedTUnitListContainer.list;
      } else {
        // Specifier doesn't represent any taxonomic unit, but it's
        // bad UX to just display a blank screen. So let's create a
        // blank taxonomic unit to work with.
        const newTUnit = this.createEmptyTaxonomicUnit();
        this.selectedTUnitListContainer.list.push(newTUnit);
        this.selectedTUnit = newTUnit;
      }

      // Make the modal draggable and display it.
      $('.modal-dialog').draggable({
        handle: '.modal-header',
      });
      $('#tunit-editor-modal').modal();
    },
    closeTUnitEditorModal() {
      // Close the taxonomic unit editor modal.

      // We've set up a data-dismiss to do that, so we don't need to do
      // anything here, but the function is here in case we need it later.
    },

    // Methods for listing and modifying specifiers.
    getSpecifiers(phylorefWithSpecifiers) {
      // Returns a list of all specifiers for this phyloreference.
      return new PhylorefWrapper(phylorefWithSpecifiers).specifiers;
    },
    getSpecifierType(phyloref, specifier) {
      // Return 'Internal' or 'External', or 'Specifier' if we can't figure out
      // the type of this specifier.
      return new PhylorefWrapper(phyloref).getSpecifierType(specifier);
    },
    setSpecifierType(phylorefWithSpecifiers, specifier, specifierType) {
      new PhylorefWrapper(phylorefWithSpecifiers).setSpecifierType(specifier, specifierType);
    },
    deleteSpecifier(phyloref, specifier) {
      new PhylorefWrapper(phyloref).deleteSpecifier(specifier);
    },

    // Methods for building human-readable labels for model elements.
    getTaxonomicUnitLabel(tu) {
      return new TaxonomicUnitWrapper(tu).label;
    },
    getSpecifierLabel(specifier) {
      return PhylorefWrapper.getSpecifierLabel(specifier);
    },
    getPhylorefStatus(phyloref) {
      // Return a result object that contains:
      //  - status: phyloreference status as a short URI (CURIE)
      //  - statusInEnglish: an English representation of the phyloref status
      //  - intervalStart: the start of the interval
      //  - intervalEnd: the end of the interval

      if (
        this.hasProperty(phyloref, 'pso:holdsStatusInTime') &&
        Array.isArray(phyloref['pso:holdsStatusInTime']) &&
        phyloref['pso:holdsStatusInTime'].length > 0
      ) {
        // If we have any pso:holdsStatusInTime entries, pick the first one and
        // extract the CURIE and time interval information from it.
        const lastStatusInTime = phyloref['pso:holdsStatusInTime'][phyloref['pso:holdsStatusInTime'].length - 1];
        const statusCURIE = lastStatusInTime['pso:withStatus']['@id'];

        // Look for time interval information
        let intervalStart;
        let intervalEnd;

        if (this.hasProperty(lastStatusInTime, 'tvc:atTime')) {
          const atTime = lastStatusInTime['tvc:atTime'];
          if (this.hasProperty(atTime, 'timeinterval:hasIntervalStartDate')) intervalStart = atTime['timeinterval:hasIntervalStartDate'];
          if (this.hasProperty(atTime, 'timeinterval:hasIntervalEndDate')) intervalEnd = atTime['timeinterval:hasIntervalEndDate'];
        }

        // Return result object
        return {
          status: statusCURIE,
          statusInEnglish: this.getPhylorefStatusCURIEsInEnglish()[statusCURIE],
          intervalStart,
          intervalEnd,
        };
      }

      // If we couldn't figure out a status for this phyloref, assume it's a draft.
      return {
        status: 'pso:draft',
        statusInEnglish: this.getPhylorefStatusCURIEsInEnglish()['pso:draft'],
      };
    },
    getPhylorefStatusCURIEsInEnglish() {
      // Return dictionary of all phyloref statuses in English
      return {
        'pso:draft': 'Draft',
        'pso:final-draft': 'Final draft',
        'pso:under-review': 'Under review',
        'pso:submitted': 'Tested',
        'pso:published': 'Published',
        'pso:retracted-from-publication': 'Retracted',
      };
    },
    getPhylorefStatusChanges(phyloref) {
      // Return a list of status changes for a particular phyloreference
      if (this.hasProperty(phyloref, 'pso:holdsStatusInTime')) {
        return phyloref['pso:holdsStatusInTime'].map((entry) => {
          const result = {};

          // Create a statusCURIE convenience field.
          if (this.hasProperty(entry, 'pso:withStatus')) {
            result.statusCURIE = entry['pso:withStatus']['@id'];
            result.statusInEnglish = this.getPhylorefStatusCURIEsInEnglish()[result.statusCURIE];
          }

          // Create intervalStart/intervalEnd convenient fields
          if (this.hasProperty(entry, 'tvc:atTime')) {
            const atTime = entry['tvc:atTime'];
            if (this.hasProperty(atTime, 'timeinterval:hasIntervalStartDate')) {
              result.intervalStart = atTime['timeinterval:hasIntervalStartDate'];
              result.intervalStartAsCalendar = moment(result.intervalStart).calendar();
            }

            if (this.hasProperty(atTime, 'timeinterval:hasIntervalEndDate')) {
              result.intervalEnd = atTime['timeinterval:hasIntervalEndDate'];
              result.intervalEndAsCalendar = moment(result.intervalEnd).calendar();
            }
          }

          return result;
        });
      }

      // No changes? Return an empty list.
      return [];
    },
    setPhylorefStatus(phylorefToChange, status) {
      // Set the status of a phyloreference
      const phyloref = phylorefToChange;

      if (!this.hasProperty(this.getPhylorefStatusCURIEsInEnglish(), status)) {
        this.alert(`Status '${status}' is not a possible status for a Phyloreference`);
        return;
      }

      // See if we can end the previous interval.
      const currentTime = new Date(Date.now()).toISOString();

      if (!this.hasProperty(phyloref, 'pso:holdsStatusInTime')) Vue.set(phyloref, 'pso:holdsStatusInTime', []);

      // Check to see if there's a previous time interval we should end.
      if (
        Array.isArray(phyloref['pso:holdsStatusInTime']) &&
        phyloref['pso:holdsStatusInTime'].length > 0
      ) {
        const lastStatusInTime = phyloref['pso:holdsStatusInTime'][phyloref['pso:holdsStatusInTime'].length - 1];

        if (!this.hasProperty(lastStatusInTime, 'tvc:atTime')) Vue.set(lastStatusInTime, 'tvc:atTime', {});
        if (!this.hasProperty(lastStatusInTime['tvc:atTime'], 'timeinterval:hasIntervalEndDate')) {
          // If the last time entry doesn't already have an interval end date, set it to now.
          lastStatusInTime['tvc:atTime']['timeinterval:hasIntervalEndDate'] = currentTime;
        }
      }

      // Create new entry.
      phyloref['pso:holdsStatusInTime'].push({
        '@type': 'http://purl.org/spar/pso/StatusInTime',
        'pso:withStatus': { '@id': status },
        'tvc:atTime': {
          'timeinterval:hasIntervalStartDate': currentTime,
        },
      });
    },
    getPhylorefLabel(phyloref) {
      // Try to determine what the label of a particular phyloreference is,
      // or default to 'Phyloreference <count>'. This checks the 'label' and
      // 'title' properties, and truncates them to 50 characters.

      const phylorefIndex = this.testcase.phylorefs.indexOf(phyloref);
      let potentialLabel = `Phyloreference ${phylorefIndex + 1}`;

      const wrappedLabel = new PhylorefWrapper(phyloref).label;
      if (wrappedLabel !== undefined) potentialLabel = wrappedLabel;

      if (potentialLabel.length > 54) { return `${potentialLabel.substr(0, 50)} ...`; }

      return potentialLabel;
    },
    getPhylorefExpectedNodeLabels(phylogeny, phyloref) {
      return new PhylorefWrapper(phyloref).getExpectedNodeLabels(phylogeny);
    },
    togglePhylorefExpectedNodeLabel(phylogenyToToggle, phyloref, nodeLabelToToggle) {
      // Change the PHYX model so that the provided node label is either
      // added to the list of nodes we expect this phyloreference to resolve
      // to, or removed from that list.
      //
      // In the user interface, the expected node label is a property of
      // the phyloreference, which is the most reasonable approach for
      // curators. However, in the data model, this is a property of the
      // phylogeny, which is where all phyloreference resolution expectations
      // should be. Therefore, this method will actually modify the phylogeny in
      // order to set where this phyloreference is expected to resolve.
      // See https://github.com/phyloref/curation-tool/issues/32 for more
      // information.
      //
      const phylogeny = phylogenyToToggle;
      const wrappedPhyloref = new PhylorefWrapper(phyloref);
      const phylorefLabel = wrappedPhyloref.label;
      const currentExpectedNodeLabels = this.getPhylorefExpectedNodeLabels(phylogeny, phyloref);

      if (currentExpectedNodeLabels.includes(nodeLabelToToggle)) {
        // We need to delete this node label.
        if (
          this.hasProperty(phylogeny, 'additionalNodeProperties') &&
          this.hasProperty(phylogeny.additionalNodeProperties, nodeLabelToToggle) &&
          this.hasProperty(phylogeny.additionalNodeProperties[nodeLabelToToggle], 'expectedPhyloreferenceNamed')
        ) {
          // Delete this phyloreference from the provided node label.
          Vue.set(
            phylogeny.additionalNodeProperties[nodeLabelToToggle],
            'expectedPhyloreferenceNamed',
            phylogeny.additionalNodeProperties[nodeLabelToToggle].expectedPhyloreferenceNamed
              .filter(label => (phylorefLabel !== label)),
          );
        }
      } else {
        // We need to add this node label.

        // First, we need to make sure we have additional node properties
        // and expected phyloreference named for this node. If not, make them!
        if (!this.hasProperty(phylogeny, 'additionalNodeProperties')) Vue.set(phylogeny, 'additionalNodeProperties', {});
        if (!this.hasProperty(phylogeny.additionalNodeProperties, nodeLabelToToggle)) {
          Vue.set(phylogeny.additionalNodeProperties, nodeLabelToToggle, {});
        }

        if (!this.hasProperty(phylogeny.additionalNodeProperties[nodeLabelToToggle], 'expectedPhyloreferenceNamed')) {
          Vue.set(phylogeny.additionalNodeProperties[nodeLabelToToggle], 'expectedPhyloreferenceNamed', []);
        }

        // Finally, add it to the list unless it's already there!
        const expectedPhylorefNameds = phylogeny
          .additionalNodeProperties[nodeLabelToToggle]
          .expectedPhyloreferenceNamed;
        if (!expectedPhylorefNameds.includes(phylorefLabel)) {
          expectedPhylorefNameds.push(phylorefLabel);
        }
      }

      // Did that work?
      // console.log(`Additional node properties for '${nodeLabelToToggle}'`,
      // phylogeny.additionalNodeProperties[nodeLabelToToggle]);
    },
    getPhylogenyAsNewick(nodeExpr, phylogeny) {
      // Returns the phylogeny as a Newick string. Since this method is
      // called frequently in rendering the "Edit as Newick" textareas,
      // we hijack it to redraw the phylogenies.

      // Redraw the phylogeny.
      const phylotree = this.renderTree(nodeExpr, phylogeny);

      // Return the Newick string that was rendered.
      if (phylotree === undefined) { return '()'; }

      return phylotree.get_newick_with_internal_labels();
    },
    renderTree(nodeExpr, phylogenyToRender) {
      // renderTree(nodeExpr, phylogeny) {
      // Given a phylogeny, try to render it as a tree using Phylotree.
      //
      // - 'nodeExpr' is the expression provided to d3.select(...) to indicate the
      //   SVG node to draw the phylogeny into.
      // - 'phylogeny' is a Phylogeny in the data model.

      // Extract the Newick string to render.
      const phylogeny = phylogenyToRender;
      const { newick = '()' } = phylogeny;

      // Using Phylotree is a four step process:
      //  1. You use d3.layout.phyloref() to create a tree object, which you
      //     can configure with options, selecting the SVG node to draw in,
      //     and so on.
      //  2. You then call the tree object with a parsed Newick tree to update
      //     its nodes.
      //  3. At this point, you can go through the nodes and modify them if
      //     you need to.
      //  4. Finally, you call tree.placenodes().update() to calculate node
      //     locations and move the actual nodes to the correct locations on
      //     the SVG element in which you are drawing the tree.
      //

      const tree = d3.layout.phylotree()
        .svg(d3.select(nodeExpr))
        .options({
          transitions: false,
        })
        .style_nodes((element, data) => {
          // Instructions used to style nodes in Phylotree
          // - element: The D3 element of the node being styled
          // - data: The data associated with the node being styled
          const wrappedPhylogeny = new PhylogenyWrapper(phylogeny);

          if (hasProperty(data, 'name') && data.children) {
            // If the node has a label and has children (i.e. is an internal node),
            // we display it next to the node by creating a new 'text' element.

            // Make sure we don't already have an internal label node on this SVG node!
            const label = element.selectAll('.internal-label');
            if (label.empty()) {
              const textLabel = element.append('text');

              // Place internal label .3em to the right and below the node itself.
              textLabel.classed('internal-label', true)
                .text(data.name)
                .attr('dx', '.3em')
                .attr('dy', '.3em');

              // If the internal label has the same label as the currently
              // selected phyloreference, make it bolder and turn it blue.
              if (
                this.selectedPhyloref !== undefined &&
                hasProperty(this.selectedPhyloref, 'label') &&
                new PhylorefWrapper(this.selectedPhyloref).getExpectedNodeLabels(phylogeny)
                  .includes(data.name)
              ) {
                textLabel.classed('selected-internal-label', true);
              }
            }
          }

          if (data.name !== undefined && data.children === undefined) {
            // Labeled leaf node! Look for taxonomic units.
            const tunits = wrappedPhylogeny.getTaxonomicUnitsForNodeLabel(data.name);

            if (tunits.length === 0) {
              element.classed('terminal-node-without-tunits', true);
            } else if (this.selectedPhyloref !== undefined) {
              // If there's a selected phyloref, we should highlight
              // specifiers:
              //  - internal specifier in green
              //  - external specifier in red
              if (hasProperty(this.selectedPhyloref, 'internalSpecifiers')) {
                if (this.selectedPhyloref.internalSpecifiers
                  .some(specifier => wrappedPhylogeny.getNodeLabelsMatchedBySpecifier(specifier)
                    .includes(data.name))
                ) {
                  element.classed('node internal-specifier-node', true);
                }
              }
              if (hasProperty(this.selectedPhyloref, 'externalSpecifiers')) {
                if (this.selectedPhyloref.externalSpecifiers
                  .some(specifier => wrappedPhylogeny.getNodeLabelsMatchedBySpecifier(specifier)
                    .includes(data.name))
                ) {
                  element.classed('node external-specifier-node', true);
                }
              }
            }
          }
        });
      tree(d3.layout.newick_parser(newick));

      // Phylotree supports reading the tree back out as Newick, but their Newick
      // representation doesn't annotate internal nodes. We add a method to allow
      // us to do that here.
      //
      // This is not in camelcase in order to keep it in line with the other
      // functions on Phylotree.
      // eslint-disable-next-line camelcase
      tree.get_newick_with_internal_labels = function get_newick_with_internal_labels() {
        return `${this.get_newick((node) => {
          // Don't annotate terminal nodes.
          if (!node.children) return undefined;

          // For internal nodes, annotate with their names.
          return node.name;
        })};`;
        // ^ tree.get_newick() doesn't add the final semicolon, so we do
        //   that here.
      };

      tree.get_nodes().forEach((nodeLCV) => {
        // All nodes (including named nodes) can be renamed.
        // Renaming a node will cause the phylogeny.newick property to
        // be changed, which should cause Vue.js to cause the tree to be
        // re-rendered.
        const node = nodeLCV;
        const label = node.name;
        const isNodeLabeled = (label !== undefined && label.trim() !== '');

        d3.layout.phylotree.add_custom_menu(
          node,
          () => `Edit label: ${isNodeLabeled ? label : 'none'}`,
          () => {
            // Ask the user for a new label.
            // For the Curation Tool, just using window.prompt() is adequate.
            // eslint-disable-next-line no-alert
            const result = window.prompt(
              `Please choose a new label for ${
                isNodeLabeled ? `the node labeled '${label}'` : 'the selected unlabeled node'}`,
              (isNodeLabeled ? label : ''),
            );

            // If the user clicked cancel, don't do anything.
            if (result === null) return;

            // If the user entered a blank label, remove any label from this node.
            if (result.trim() === '') {
              Vue.delete(node, 'name');
            } else {
              node.name = result;
            }

            // This should have updated the Phylotree model. To update the
            // Vue and force a redraw, we now need to update phylogeny.newick.
            const newNewick = tree.get_newick_with_internal_labels();
            // console.log('Newick string updated to: ', newNewick);
            phylogeny.newick = newNewick;
          },
        );

        // Only relevant for labeled nodes.
        if (isNodeLabeled) {
          // Add custom menu items: display all taxonomic units and provide
          // a menu item to edit them.
          const tunits = new PhylogenyWrapper(phylogeny).getTaxonomicUnitsForNodeLabel(node.name);
          tunits.forEach((tunit) => {
            if (node.name !== '') {
              d3.layout.phylotree.add_custom_menu(
                node,
                () => `Taxonomic unit: ${new TaxonomicUnitWrapper(tunit).label}`,
                () => {
                  // TODO: deduplicate this code with the one below.
                  // console.log("Edit taxonomic units activated with: ", node);

                  if (!hasProperty(phylogeny, 'additionalNodeProperties')) { Vue.set(phylogeny, 'additionalNodeProperties', {}); }
                  if (!hasProperty(phylogeny.additionalNodeProperties, node.name)) {
                    Vue.set(phylogeny.additionalNodeProperties, node.name, {
                      representsTaxonomicUnits:
                        new PhylogenyWrapper(phylogeny).getTaxonomicUnitsForNodeLabel(node.name),
                    });
                  }

                  this.startTUnitEditorModal('node', node.name, phylogeny.additionalNodeProperties[node.name]);
                },
              );
            }
          });

          if (node.name !== '') {
            d3.layout.phylotree.add_custom_menu(
              node,
              () => 'Edit taxonomic units',
              () => {
                // console.log("Edit taxonomic units activated with: ", node);

                if (!hasProperty(phylogeny, 'additionalNodeProperties')) { Vue.set(phylogeny, 'additionalNodeProperties', {}); }
                if (!hasProperty(phylogeny.additionalNodeProperties, node.name)) {
                  Vue.set(phylogeny.additionalNodeProperties, node.name, {
                    representsTaxonomicUnits:
                      new PhylogenyWrapper(phylogeny).getTaxonomicUnitsForNodeLabel(node.name),
                  });
                }

                this.startTUnitEditorModal('node', node.name, phylogeny.additionalNodeProperties[node.name]);
              },
            );
          }
        }
      });

      tree
        .spacing_x(20)
        .spacing_y(40)
        .placenodes()
        .update();
      return tree;
    },

    // Methods for creating new, empty data model elements.
    createEmptyPhyloref(count) {
      // Create an empty phyloreference. We label it, but leave other
      // fields blank.

      const phyloref = {
        label: `Phyloreference ${count}`,
        cladeDefinition: '',
        internalSpecifiers: [],
        externalSpecifiers: [],
      };

      this.setPhylorefStatus(phyloref, 'pso:draft');

      return phyloref;
    },
    createEmptySpecifier() {
      // Create an empty specifier. No fields are required, so we
      // create a blank object and return that.

      return {};
    },
    createEmptyTaxonomicUnit() {
      // Create an empty taxonomic unit. No fields are required, so
      // we create a blank object and return that.

      return {};
    },

    // Methods for parsing scientific names.
    getGenus(scname) {
      // Guess the genus name of a scientific name.
      return new ScientificNameWrapper(scname).genus;
    },
    getSpecificEpithet(scname) {
      // Get the specific epithet name of a scientific name.
      return new ScientificNameWrapper(scname).specificEpithet;
    },
    getBinomialName(scname) {
      // Get the binomial name of a scientific name.
      return new ScientificNameWrapper(scname).binomialName;
    },

    // Methods for parsing specimen identifiers.
    getInstitutionCode(specimen) {
      // Extract an institution code from the occurrence ID. If only
      // two components are provided, we assume they are the institution
      // code and the catalog number.

      return new SpecimenWrapper(specimen).institutionCode;
    },
    getCollectionCode(specimen) {
      // Extract a collection code from the occurrence ID. If only
      // two components are provided, we assume they are the institution
      // code and the catalog number, and so no collection code is extracted.

      return new SpecimenWrapper(specimen).collectionCode;
    },
    getCatalogNumber(specimen) {
      // Extract a catalog number from the occurrence ID. If only one
      // component is provided, we assume that it is the catalog number.
      // If only two components are provided, we assume they are the
      // institution code and the catalog number.

      return new SpecimenWrapper(specimen).catalogNumber;
    },

    // Methods for manipulating phyloreferences.
    changeSelectedPhyloref(changeTo) {
      // Change the selected phyloreference in different ways.

      if (Number.isInteger(changeTo)) {
        // Increase or decrease the selected phyloreference by the
        // given number of steps.

        // Do we have a selected phyloref? If not, select the first one.
        if (this.selectedPhyloref === undefined) {
          if (this.testcase.phylorefs.length > 0) {
            // Select the first phyloreference.
            [this.selectedPhyloref] = this.testcase.phylorefs;
          } else {
            // We have no phyloreferences to select! Do nothing.
          }

          return;
        }

        // We have a selected phyloreference. Switch to the previous or
        // next one, wrapping at the length.
        const currentPhylorefIndex = this.testcase.phylorefs.indexOf(this.selectedPhyloref);
        let newPhylorefIndex = (currentPhylorefIndex + changeTo) % this.testcase.phylorefs.length;

        // If we decrement past zero, wrap around to the length.
        if (newPhylorefIndex < 0) {
          newPhylorefIndex = (this.testcase.phylorefs.length + newPhylorefIndex);
        }

        // Switch to the new selected phyloref.
        // console.log('newPhylorefIndex: ', newPhylorefIndex);
        this.selectedPhyloref = this.testcase.phylorefs[newPhylorefIndex];
      }
    },

    // Methods for manipulating nodes in phylogenies.
    getNodeLabelsInPhylogeny(phylogeny, nodeType = 'both') {
      // Return an iterator to all the node labels in a phylogeny. These
      // node labels come from two sources:
      //  1. We look for node names in the Newick string.
      //  2. We look for node names in the additionalNodeProperties.
      //
      // nodeType can be one of:
      // - 'internal': Return node labels on internal nodes.
      // - 'terminal': Return node labels on terminal nodes.
      // - 'both': Return node labels on both internal and terminal nodes.

      return new PhylogenyWrapper(phylogeny).getNodeLabels(nodeType);
    },

    // Taxonomic unit matching!
    getAllNodeLabelsMatchedBySpecifier(specifier) {
      // Return a list of node labels matched by a given specifier.
      // Wrapper for running getNodeLabelsMatchedBySpecifier() on
      // all currently loaded phylogenies.

      let nodeLabelsWithPrefix = [];

      const prefix = 'phylogeny_';
      let prefixCount = 0;
      this.testcase.phylogenies.forEach((phylogeny) => {
        nodeLabelsWithPrefix = nodeLabelsWithPrefix
          .concat(new PhylogenyWrapper(phylogeny).getNodeLabelsMatchedBySpecifier(specifier)
            .map((nodeLabel) => {
              prefixCount += 1;
              return `${prefix + prefixCount}:${nodeLabel}`;
            }));
      });

      return nodeLabelsWithPrefix;
    },
  },
});<|MERGE_RESOLUTION|>--- conflicted
+++ resolved
@@ -47,210 +47,6 @@
   return Object.prototype.hasOwnProperty.call(obj, propName);
 }
 
-<<<<<<< HEAD
-=======
-// The following functions test whether a pair of taxonomic units match
-// given certain properties. Eventually, we will encapsulate taxonomic units
-// into their own Javascript class; once we do, these functions will become
-// methods in that class.
-
-/**
- * testWhetherTUnitsMatchByExternalReferences(tunit1, tunit2)
- *
- * Test whether two Tunits have matching external references.
- */
-function testWhetherTUnitsMatchByExternalReferences(tunit1, tunit2) {
-  if (tunit1 === undefined || tunit2 === undefined) return false;
-  if (hasProperty(tunit1, 'externalReferences') && hasProperty(tunit2, 'externalReferences')) {
-    // Each external reference is a URL as a string. We will lowercase it,
-    // but do no other transformation.
-    return tunit1.externalReferences.some(extref1 =>
-      tunit2.externalReferences.some(extref2 =>
-        (
-          // Make sure that the external reference isn't blank
-          extref1.trim() !== '' &&
-
-          // And that it is identical after trimming
-          extref1.toLowerCase().trim() === extref2.toLowerCase().trim()
-        )));
-  }
-
-  return false;
-}
-
-// Methods for parsing scientific names. Note that these functions will
-// eventually be reorganized into a separate class.
-
-/**
- * getScientificNameComponents(scname)
- *
- * Return the components of a scientific name by splitting its
- * scientificName field using spaces.
- */
-function getScientificNameComponents(scname) {
-  if (!this.hasProperty(scname, 'scientificName')) return [];
-  return scname.scientificName.split(/\s+/);
-}
-
-/**
- * getGenus(scname)
- *
- * Guess the genus name of a scientific name by using its first component.
- */
-function getGenus(scname) {
-  const comps = getScientificNameComponents(scname);
-  if (comps.length >= 1) return comps[0];
-  return undefined;
-}
-
-/**
- * getSpecificEpithet(scname)
- *
- * Get the specific epithet name of a scientific name by using its
- * second component.
- */
-function getSpecificEpithet(scname) {
-  const comps = getScientificNameComponents(scname);
-  if (comps.length >= 2) return comps[1];
-  return undefined;
-}
-
-/**
- * getBinomialName(scname)
- *
- * Get the binomial name of a scientific name by combining its
- * first and second components.
- */
-function getBinomialName(scname) {
-  const genus = getGenus(scname);
-  const specificEpithet = getSpecificEpithet(scname);
-
-  if (genus !== undefined && specificEpithet !== undefined) return `${genus} ${specificEpithet}`;
-  return undefined;
-}
-
-/**
- * testWhetherTUnitsMatchByBinomialName(scname1, scname2)
- *
- * Test whether two scientific names match on the basis of their binomial names.
- */
-function testWhetherScientificNamesMatchByBinomialName(scname1, scname2) {
-  // Step 1. Try matching by explicit binomial name, if one is available.
-  if (hasProperty(scname1, 'binomialName') && hasProperty(scname2, 'binomialName')) {
-    if (scname1.binomialName.trim() !== '' && scname1.binomialName.toLowerCase().trim() === scname2.binomialName.toLowerCase().trim()) { return true; }
-  }
-
-  // Step 2. Otherwise, try to extract the binomial name from the scientificName
-  // and compare those.
-  const binomial1 = getBinomialName(scname1);
-  const binomial2 = getBinomialName(scname2);
-
-  if (binomial1 !== undefined && binomial2 !== undefined && binomial1.trim() !== '' && binomial1.trim() === binomial2.trim()) { return true; }
-
-  return false;
-}
-
-/**
- * testWhetherTUnitsMatchByBinomialName(tunit1, tunit2)
- *
- * Test whether two Tunits match on the basis of their binomial names.
- */
-function testWhetherTUnitsMatchByBinomialName(tunit1, tunit2) {
-  if (tunit1 === undefined || tunit2 === undefined) return false;
-  if (hasProperty(tunit1, 'scientificNames') && hasProperty(tunit2, 'scientificNames')) {
-    // Each external reference is a URL as a string.
-    return tunit1.scientificNames.some(scname1 =>
-      tunit2.scientificNames
-        .some(scname2 => testWhetherScientificNamesMatchByBinomialName(scname1, scname2)));
-  }
-
-  return false;
-}
-
-/**
- * getSpecimenIdentifierAsURN(specimen)
- *
- * Given a specimen, return a specimen identifier as a URN in the form:
- *   "urn:catalog:" + institutionCode (if present) + ':' +
- *      collectionCode (if present) + ':' + catalogNumber (if present)
- */
-function getSpecimenIdentifierAsURN(specimen) {
-  if (specimen === undefined) return undefined;
-
-  // Does it have an occurrenceID?
-  if (hasProperty(specimen, 'occurrenceID') && specimen.occurrenceID.trim() !== '') return specimen.occurrenceID.trim();
-
-  // Does it have a catalogNumber? We might need an institutionCode and a collectionCode as well.
-  if (hasProperty(specimen, 'catalogNumber')) {
-    if (hasProperty(specimen, 'institutionCode')) {
-      if (hasProperty(specimen, 'collectionCode')) {
-        return `urn:catalog:${specimen.institutionCode.trim()}:${specimen.collectionCode.trim()}:${specimen.catalogNumber.trim()}`;
-      }
-      return `urn:catalog:${specimen.institutionCode.trim()}::${specimen.catalogNumber.trim()}`;
-    }
-    if (hasProperty(specimen, 'collectionCode')) {
-      return `urn:catalog::${specimen.collectionCode.trim()}:${specimen.catalogNumber.trim()}`;
-    }
-    return `urn:catalog:::${specimen.catalogNumber.trim()}`;
-  }
-
-  // None of our specimen identifier schemes worked.
-  return undefined;
-}
-
-/**
- * testWhetherTUnitsMatchBySpecimenIdentifier(tunit1, tunit2)
- *
- * Test whether two Tunits match on the basis of their specimen identifiers.
- */
-function testWhetherTUnitsMatchBySpecimenIdentifier(tunit1, tunit2) {
-  if (tunit1 === undefined || tunit2 === undefined) return false;
-  if (hasProperty(tunit1, 'includesSpecimens') && hasProperty(tunit2, 'includesSpecimens')) {
-    // Convert specimen identifiers (if present) into a standard format and compare those.
-    return tunit1.includesSpecimens.some(specimen1 =>
-      tunit2.includesSpecimens.some((specimen2) => {
-        const specimenURN1 = getSpecimenIdentifierAsURN(specimen1);
-        const specimenURN2 = getSpecimenIdentifierAsURN(specimen2);
-
-        return specimenURN1 === specimenURN2;
-      }));
-  }
-
-  return false;
-}
-
-/**
- * getTaxonomicUnitsFromNodeLabel(nodeLabel)
- *
- * Given a node label, attempt to parse it as a scientific name.
- * Returns a list of taxonomic units.
- */
-function getTaxonomicUnitsFromNodeLabel(nodeLabel) {
-  if (nodeLabel === undefined || nodeLabel === null) return [];
-
-  // Check if the label starts with a binomial name.
-  const results = /^([A-Z][a-z]+)[\s_]([a-z-]+)(\b.*|\s.*|_.*)$/.exec(nodeLabel);
-  if (results !== null) {
-    // Add an extra space before the rest of the name if it exists
-    let rest = results[3];
-    if (rest !== undefined) rest = ` ${rest}`;
-
-    // Return all the components of each name including binomial, genus and specificEpithet.
-    return [{
-      scientificNames: [{
-        scientificName: `${results[1]} ${results[2]}${rest}`,
-        binomialName: `${results[1]} ${results[2]}`,
-        genus: results[1],
-        specificEpithet: results[2],
-      }],
-    }];
-  }
-
-  // It may be a scientific name, but we don't know how to parse it as such.
-  return [];
-}
-
->>>>>>> 6316e542
 /**
  * identifyDOI(testcase)
  *
