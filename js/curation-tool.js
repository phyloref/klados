/*
 * Curation Tool Javascript File
 * Copyright (c) The Phyloreferencing Project, 2018
 */

// GLOBAL VARIABLES

// Tell ESLint about globals imported in the HTML page.
/* global Vue */ // From https://vuejs.org/
/* global _ */ // From http://underscorejs.org/
/* global d3 */ // From https://d3js.org/
/* global moment */ // From https://momentjs.com/
/* global saveAs */ // From https://github.com/eligrey/FileSaver.js

// These globals are from phyx.js. Eventually, we will replace this with
// import/export.
/* global ScientificNameWrapper */
/* global TaxonomicUnitWrapper */
/* global PhylogenyWrapper */
/* global SpecimenWrapper */
/* global PhylorefWrapper */
/* global PHYXWrapper */
/* global phyxCacheManager */

// Version of the Curation Tool
const CURATION_TOOL_VERSION = '0.1';

// List of example files to provide in the "Examples" dropdown.
const examplePHYXURLs = [
  {
    url: 'examples/fisher_et_al_2007.json',
    title: 'Fisher et al, 2007',
  },
  {
    url: 'examples/hillis_and_wilcox_2005.json',
    title: 'Hillis and Wilcox, 2005',
  },
  {
    url: 'examples/brochu_2003.json',
    title: 'Brochu 2003',
  },
];

// URL to be used to send JPhyloRef /reason requests.
const JPHYLOREF_REASON_URL = 'http://localhost:34214/reason';

// Helper methods for this library.

/**
 * hasProperty(obj, propName)
 *
 * Returns true if object 'obj' has property 'propName'.
 */
function hasProperty(obj, propName) {
  return Object.prototype.hasOwnProperty.call(obj, propName);
}

/**
 * identifyDOI(testcase)
 *
 * DOIs should be entered into their own 'doi' field. This method looks through
 * all possible places where a DOI might be entered -- including the 'url'
 * field -- and attempts to extract a DOI using the regular expression DOI_REGEX.
 *
 * @return The best guess DOI or undefined.
 */
function identifyDOI(testcaseToIdentify) {
  const testcase = testcaseToIdentify;
  const DOI_REGEX = /^https?:\/\/(?:dx\.)?doi\.org\/(.+?)[#/]?$/i;

  const possibilities = [];

  if (hasProperty(testcase, 'doi')) {
    possibilities.push(testcase.doi);
  }

  if (hasProperty(testcase, 'url')) {
    possibilities.push(testcase.url);
  }

  // Look for possible matches.
  const dois = possibilities
    // Try to find a DOI
    .map(possibility => DOI_REGEX.exec(possibility))
    // Restrict to possibilities in which the regex match was successful
    .filter(matches => matches);

  if (dois.length > 0) {
    // Retrieve the matched DOI -- it's the first group in the matched results.
    const [[, doi]] = dois;
    return doi;
  }

  // No matches found
  return undefined;
}

// Set up the Vue object which contains the entire model.
// This is used by Vue.js, and so should not be considered unused.
// eslint-disable-next-line no-unused-vars
const vm = new Vue({
  // The element to install Vue onto.
  el: '#app',

  // Filters to be used in the template.
  filters: {
    capitalize(value) {
      // Capitalize the input value.
      if (!value) return '';
      const valstr = value.toString();
      return valstr.charAt(0).toUpperCase() + valstr.slice(1);
    },
  },

  // The data, consisting of the model and UI elements.
  data: {
    // Constants: used during rendering.
    DOI_PREFIX: 'https://dx.doi.org/',

    // The main data model.
    testcase: {
      '@context': 'http://phyloref.org/curation-tool/json/phyx.json',
      doi: '',
      url: '',
      citation: '',
      phylogenies: [{}],
      phylorefs: [],
    },

    // A copy of the data model, used to test when the data model has been
    // modified.
    testcaseAsLoaded: {
      '@context': 'http://phyloref.org/curation-tool/json/phyx.json',
      doi: '',
      url: '',
      citation: '',
      phylogenies: [{}],
      phylorefs: [],
    },

    // UI elements.
    selectedPhyloref: undefined,
    selectedTUnitListContainer: undefined,
    selectedTUnit: undefined,

    // Phylogeny view modes
    editingNewickForPhylogeny: undefined,
    editingAnnotationsForPhylogeny: undefined,

    // Display the delete buttons on the specifiers.
    deletingSpecifiersMode: false,

    // Which phylogeny label is currently being edited?
    phylogenyDescriptionBeingEdited: undefined,

    // Display one of the two dropdown menus for the specifiers.
    dropdownTargetForSpecifier: 'none',

    // Store spacing information for individual phylogenies.
    // This is a dictionary where the keys are the phylogeny object from the
    // testcase.
    phylogenySpacingX: {},
    phylogenySpacingY: {},

    // Example PHYX URLs to display.
    examplePHYXURLs,

<<<<<<< HEAD
    // Reasoning results from JPhyloRef
    reasoningResults: {},
=======
    // The version of the Curation Tool.
    CURATION_TOOL_VERSION,
>>>>>>> e2201693
  },

  // Computed values inside the data model.
  computed: {
    modified() {
      // Return true if the testcase has been modified.
      if (this.testcaseAsLoaded === undefined) return false;

      // Make a deep comparison.
      return !_.isEqual(this.testcase, this.testcaseAsLoaded);
    },
    phyxAsJSON: {
      // Get or set the testcase as JSON text.
      get() {
        // Pretty print JSON with 4 spaces at the start of each line.
        return JSON.stringify(this.testcase, undefined, 4);
      },
      set(jsonText) {
        this.testcase = JSON.parse(jsonText);
      },
    },
    doiWithoutPrefix: {
      // Extract the DOI from the 'url'.
      get() {
        // Is there a DOI? If so, use that.
        if (this.hasProperty(this.testcase, 'doi') && this.testcase.doi !== '') {
          return this.testcase.doi;
        }

        // If not, look for a DOI among the 'url'.
        return identifyDOI(this.testcase);
      },
      set(newDOI) {
        // Set the DOI.
        this.testcase.doi = newDOI;
      },
    },
    doiAsURL() {
      // We compute this from testcase.doi, which should always be without
      // the prefix.
      return this.DOI_PREFIX + this.testcase.doi;
    },
  },

  // Methods for carrying out various tasks.
  methods: {
    // Helper methods.
    hasProperty(obj, propName) {
      // Returns true if object obj has a property named propName.
      return Object.prototype.hasOwnProperty.call(obj, propName);
    },
    openURL(url, target = '_blank') {
      // Open the specified URL.
      if (url === undefined || url === null) return;
      if (url === '') return;

      window.open(url, target);
    },
    createOrAppend(dict, key, value) {
      // A common case is where we need to append to an array for a key
      // in a dictionary, but we don't know if the key exists or not.
      // Furthermore, in order for Vue to track the new array, it needs
      // to be set using Vue.set. This method takes care of all of this.

      if (!(key in dict)) Vue.set(dict, key, []);
      dict[key].push(value);
      return dict;
    },
    alert(message) {
      // Display an error message to the user.
      // For the Curation Tool, just using window.alert() is adequate.
      // eslint-disable-next-line no-alert
      window.alert(message);
    },
    confirm(message, func) {
      // Confirm an action with the user, then execute it if confirmed.
      // For the Curation Tool, just using window.confirm() is adequate.
      // eslint-disable-next-line no-alert
      const result = window.confirm(message);

      if (result && func !== undefined) func();
      return result;
    },
    promptAndSetDict(message, dict, key) {
      // Prompt the user for a string, then set it in a dict.
      // For the Curation Tool, just using window.prompt() is adequate.
      let result;
      if (this.hasProperty(dict, key)) {
        // eslint-disable-next-line no-alert
        result = window.prompt(message, dict[key]);
      } else {
        // eslint-disable-next-line no-alert
        result = window.prompt(message);
      }

      if (result !== null) Vue.set(dict, key, result);
    },
    toggleButtonAndPanel(button, panel, buttonClasses = 'glyphicon-collapse-up glyphicon-collapse-down') {
      // Both button and panel should be JQuery selectors or objects.
      // buttonClasses should be a space-separated list of classes to toggle on the button.
      // The minimize button needs to do two things:
      //  - Toggle itself into a maximize button
      //  - Toggle the visibility of the associated panel
      $(button).toggleClass(buttonClasses);
      $(panel).toggle(300);
    },

    // Data model management methods.
    loadPHYXFromURL(url) {
      // Change the current PHYX to that in the provided URL.
      // Will ask the user to confirm before replacing it.

      $.getJSON(url, data => this.setPHYX(data)).fail((error) => {
        if (error.status === 200) {
          this.alert(`Could not load PHYX file '${url}': file malformed, see console for details.`);
        } else {
          this.alert(`Could not load PHYX file '${url}': server error ${error.status} ${error.statusText}`);
        }
        // throw new Error(`Could not load PHYX file ${url}: ${error}`);
      });
    },

    loadPHYXFromFileInputById(fileInputId) {
      // loadPHYXFromFileInput(fileInput)
      //
      // Load a JSON file from the local file system using FileReader. fileInput
      // needs to be an HTML element representing an <input type="file"> in which
      // the user has selected the local file they wish to load.
      //
      // This code is based on https://stackoverflow.com/a/21446426/27310

      if (typeof window.FileReader !== 'function') {
        this.alert('The FileReader API is not supported on this browser.');
        return;
      }

      const $fileInput = $(fileInputId);
      if (!$fileInput) {
        this.alert('Programmer error: No file input element specified.');
        return;
      }

      if (!$fileInput.prop('files')) {
        this.alert('File input element found, but files property missing: try another browser?');
        return;
      }

      if (!$fileInput.prop('files')[0]) {
        this.alert('Please select a file before attempting to load it.');
        return;
      }

      const [file] = $fileInput.prop('files');
      const fr = new FileReader();
      fr.onload = ((e) => {
        const lines = e.target.result;
        const testcase = JSON.parse(lines);
        this.setPHYX(testcase);
      });
      fr.readAsText(file);
    },

    setPHYX(testcaseToLoad) {
      // Updates the user interface to reflect the JSON document provided in 'testcase'.

      if (!this.closeCurrentStudy()) return;

      // Before we load a new study, clear the PHYX caches.
      phyxCacheManager.clear();

      // And reset the reasoning results.
      this.reasoningResults = {};

      const testcase = testcaseToLoad;

      try {
        // Specifiers act weird unless every phyloreference has both
        // internalSpecifiers and externalSpecifiers set, even if they
        // are blank.
        if (!hasProperty(testcase, 'phylorefs')) testcase.phylorefs = [];
        testcase.phylorefs.forEach((p) => {
          const phyloref = p;

          if (!hasProperty(phyloref, 'internalSpecifiers')) phyloref.internalSpecifiers = [];
          if (!hasProperty(phyloref, 'externalSpecifiers')) phyloref.externalSpecifiers = [];
        });

        // Check for DOI in other fields if not provided explicitly.
        if (!hasProperty(testcase, 'doi') || testcase.doi === '') {
          testcase.doi = identifyDOI(testcase);
        }

        // Deep-copy the testcase into a 'testcaseAsLoaded' variable in our
        // model. We deep-compare this.testcase with this.testcaseAsLoaded to
        // determine if the loaded model has been modified.
        this.testcaseAsLoaded = jQuery.extend(true, {}, testcase);
        this.testcase = testcase;

        // Reset all UI selections.
        this.selectedPhyloref = undefined;
        this.selectedSpecifier = undefined;
        this.selectedTUnit = undefined;

        // Reset phylogeny scaling information.
        this.phylogenySpacingX = {};
        this.phylogenySpacingY = {};
      } catch (err) {
        throw new Error(`Error occurred while displaying new testcase: ${err}`);
      }
    },

    // Export functions.
    downloadAsJSONLD() {
      // This is a temporary function to help develop the JSON-LD production
      // system -- eventually, we'll rename it to downloadAsJSON and make it
      // export the PHYX file for download.
      const wrapped = new PHYXWrapper(this.testcase);
      const content = [JSON.stringify([wrapped.asJSONLD()], undefined, 4)];

      // Save to local hard drive.
      const jsonldFile = new File(content, 'download.json', { type: 'application/json;charset=utf-8' });
      saveAs(jsonldFile);
    },

    // User interface helper methods.
    closeCurrentStudy() {
      // Close the current study. If it has been modified,
      // warn the user before closing in order to allow changes to be
      // saved.

      if (this.modified) {
        return this.confirm('This study has been modified! Are you sure you want to close it?');
      }
      return true;
    },
    startTUnitEditorModal(type, label, tunitListContainer) {
      // Start a modal dialog box that allows the taxonomic units associated
      // with either a specifier or a node to be edited.
      //  - type: must be 'specifier' or 'node'
      //  - label: the label of the TUnit list container being edited.
      //      This is not currently used for any processing or filtering,
      //      but is used solely to let the user know what they are editing.
      //  - tunitListContainer: an object that has a 'referencesTaxonomicUnits'
      //      property (for specifiers) or 'representsTaxonomicUnits' property
      //      (for nodes), from which we can extract a list of taxonomic units.

      // Check that the list container is defined.
      if (tunitListContainer === null || tunitListContainer === undefined) {
        throw new Error('Tunit editor modal started with undefined or null taxonomic unit list container');
      }

      // Look for the taxonomic units depending on type.
      if (type === 'specifier') {
        // Specifiers store their taxonomic units in their
        // 'referencesTaxonomicUnits' property.

        // Specifiers store their tunit list in referencesTaxonomicUnits.
        if (!this.hasProperty(tunitListContainer, 'referencesTaxonomicUnits')) { Vue.set(tunitListContainer, 'referencesTaxonomicUnits', []); }

        this.selectedTUnitListContainer = {
          type: 'specifier',
          label,
          container: tunitListContainer,
          list: tunitListContainer.referencesTaxonomicUnits,
        };
      } else if (type === 'node') {
        // Nodes store their taxonomic units in their
        // 'representsTaxonomicUnits' property.

        if (!this.hasProperty(tunitListContainer, 'representsTaxonomicUnits')) { Vue.set(tunitListContainer, 'representsTaxonomicUnits', []); }

        this.selectedTUnitListContainer = {
          type: 'node',
          label,
          container: tunitListContainer,
          list: tunitListContainer.representsTaxonomicUnits,
        };
      } else {
        throw new Error(`Tunit editor modal started with invalid type: ${type}.`);
      }

      // If we don't have a first tunit, create an empty, blank one
      // so we don't have to display an empty website.
      if (this.selectedTUnitListContainer.list.length > 0) {
        // We have a first tunit, so select it!
        [this.selectedTUnit] = this.selectedTUnitListContainer.list;
      } else {
        // Specifier doesn't represent any taxonomic unit, but it's
        // bad UX to just display a blank screen. So let's create a
        // blank taxonomic unit to work with.
        const newTUnit = this.createEmptyTaxonomicUnit();
        this.selectedTUnitListContainer.list.push(newTUnit);
        this.selectedTUnit = newTUnit;
      }

      // Make the modal draggable and display it.
      $('.modal-dialog').draggable({
        handle: '.modal-header',
      });
      $('#tunit-editor-modal').modal();
    },
    closeTUnitEditorModal() {
      // Close the taxonomic unit editor modal.

      // We've set up a data-dismiss to do that, so we don't need to do
      // anything here, but the function is here in case we need it later.
    },

    // Methods for listing and modifying specifiers.
    getSpecifiers(phylorefWithSpecifiers) {
      // Returns a list of all specifiers for this phyloreference.
      return new PhylorefWrapper(phylorefWithSpecifiers).specifiers;
    },
    getSpecifierType(phyloref, specifier) {
      // Return 'Internal' or 'External', or 'Specifier' if we can't figure out
      // the type of this specifier.
      return new PhylorefWrapper(phyloref).getSpecifierType(specifier);
    },
    setSpecifierType(phylorefWithSpecifiers, specifier, specifierType) {
      new PhylorefWrapper(phylorefWithSpecifiers).setSpecifierType(specifier, specifierType);
    },
    deleteSpecifier(phyloref, specifier) {
      new PhylorefWrapper(phyloref).deleteSpecifier(specifier);
    },

    // Methods for building human-readable labels for model elements.
    getTaxonomicUnitLabel(tu) {
      return new TaxonomicUnitWrapper(tu).label;
    },
    getSpecifierLabel(specifier) {
      return PhylorefWrapper.getSpecifierLabel(specifier);
    },
    getPhylorefStatus(phyloref) {
      // Return a result object that contains:
      //  - status: phyloreference status as a short URI (CURIE)
      //  - statusInEnglish: an English representation of the phyloref status
      //  - intervalStart: the start of the interval
      //  - intervalEnd: the end of the interval

      if (
        this.hasProperty(phyloref, 'pso:holdsStatusInTime') &&
        Array.isArray(phyloref['pso:holdsStatusInTime']) &&
        phyloref['pso:holdsStatusInTime'].length > 0
      ) {
        // If we have any pso:holdsStatusInTime entries, pick the first one and
        // extract the CURIE and time interval information from it.
        const lastStatusInTime = phyloref['pso:holdsStatusInTime'][phyloref['pso:holdsStatusInTime'].length - 1];
        const statusCURIE = lastStatusInTime['pso:withStatus']['@id'];

        // Look for time interval information
        let intervalStart;
        let intervalEnd;

        if (this.hasProperty(lastStatusInTime, 'tvc:atTime')) {
          const atTime = lastStatusInTime['tvc:atTime'];
          if (this.hasProperty(atTime, 'timeinterval:hasIntervalStartDate')) intervalStart = atTime['timeinterval:hasIntervalStartDate'];
          if (this.hasProperty(atTime, 'timeinterval:hasIntervalEndDate')) intervalEnd = atTime['timeinterval:hasIntervalEndDate'];
        }

        // Return result object
        return {
          status: statusCURIE,
          statusInEnglish: this.getPhylorefStatusCURIEsInEnglish()[statusCURIE],
          intervalStart,
          intervalEnd,
        };
      }

      // If we couldn't figure out a status for this phyloref, assume it's a draft.
      return {
        status: 'pso:draft',
        statusInEnglish: this.getPhylorefStatusCURIEsInEnglish()['pso:draft'],
      };
    },
    getPhylorefStatusCURIEsInEnglish() {
      // Return dictionary of all phyloref statuses in English
      return {
        'pso:draft': 'Draft',
        'pso:final-draft': 'Final draft',
        'pso:under-review': 'Under review',
        'pso:submitted': 'Tested',
        'pso:published': 'Published',
        'pso:retracted-from-publication': 'Retracted',
      };
    },
    getPhylorefStatusChanges(phyloref) {
      // Return a list of status changes for a particular phyloreference
      if (this.hasProperty(phyloref, 'pso:holdsStatusInTime')) {
        return phyloref['pso:holdsStatusInTime'].map((entry) => {
          const result = {};

          // Create a statusCURIE convenience field.
          if (this.hasProperty(entry, 'pso:withStatus')) {
            result.statusCURIE = entry['pso:withStatus']['@id'];
            result.statusInEnglish = this.getPhylorefStatusCURIEsInEnglish()[result.statusCURIE];
          }

          // Create intervalStart/intervalEnd convenient fields
          if (this.hasProperty(entry, 'tvc:atTime')) {
            const atTime = entry['tvc:atTime'];
            if (this.hasProperty(atTime, 'timeinterval:hasIntervalStartDate')) {
              result.intervalStart = atTime['timeinterval:hasIntervalStartDate'];
              result.intervalStartAsCalendar = moment(result.intervalStart).calendar();
            }

            if (this.hasProperty(atTime, 'timeinterval:hasIntervalEndDate')) {
              result.intervalEnd = atTime['timeinterval:hasIntervalEndDate'];
              result.intervalEndAsCalendar = moment(result.intervalEnd).calendar();
            }
          }

          return result;
        });
      }

      // No changes? Return an empty list.
      return [];
    },
    setPhylorefStatus(phylorefToChange, status) {
      // Set the status of a phyloreference
      const phyloref = phylorefToChange;

      if (!this.hasProperty(this.getPhylorefStatusCURIEsInEnglish(), status)) {
        this.alert(`Status '${status}' is not a possible status for a Phyloreference`);
        return;
      }

      // See if we can end the previous interval.
      const currentTime = new Date(Date.now()).toISOString();

      if (!this.hasProperty(phyloref, 'pso:holdsStatusInTime')) Vue.set(phyloref, 'pso:holdsStatusInTime', []);

      // Check to see if there's a previous time interval we should end.
      if (
        Array.isArray(phyloref['pso:holdsStatusInTime']) &&
        phyloref['pso:holdsStatusInTime'].length > 0
      ) {
        const lastStatusInTime = phyloref['pso:holdsStatusInTime'][phyloref['pso:holdsStatusInTime'].length - 1];

        if (!this.hasProperty(lastStatusInTime, 'tvc:atTime')) Vue.set(lastStatusInTime, 'tvc:atTime', {});
        if (!this.hasProperty(lastStatusInTime['tvc:atTime'], 'timeinterval:hasIntervalEndDate')) {
          // If the last time entry doesn't already have an interval end date, set it to now.
          lastStatusInTime['tvc:atTime']['timeinterval:hasIntervalEndDate'] = currentTime;
        }
      }

      // Create new entry.
      phyloref['pso:holdsStatusInTime'].push({
        '@type': 'http://purl.org/spar/pso/StatusInTime',
        'pso:withStatus': { '@id': status },
        'tvc:atTime': {
          'timeinterval:hasIntervalStartDate': currentTime,
        },
      });
    },
    getPhylorefLabel(phyloref) {
      // Try to determine what the label of a particular phyloreference is,
      // or default to 'Phyloreference <count>'. This checks the 'label' and
      // 'title' properties, and truncates them to 50 characters.

      const phylorefIndex = this.testcase.phylorefs.indexOf(phyloref);
      let potentialLabel = `Phyloreference ${phylorefIndex + 1}`;

      const wrappedLabel = new PhylorefWrapper(phyloref).label;
      if (wrappedLabel !== undefined) potentialLabel = wrappedLabel;

      if (potentialLabel.length > 54) { return `${potentialLabel.substr(0, 50)} ...`; }

      return potentialLabel;
    },
    getPhylorefExpectedNodeLabels(phylogeny, phyloref) {
      return new PhylorefWrapper(phyloref).getExpectedNodeLabels(phylogeny);
    },
    togglePhylorefExpectedNodeLabel(phylogenyToToggle, phyloref, nodeLabelToToggle) {
      // Change the PHYX model so that the provided node label is either
      // added to the list of nodes we expect this phyloreference to resolve
      // to, or removed from that list.
      //
      // In the user interface, the expected node label is a property of
      // the phyloreference, which is the most reasonable approach for
      // curators. However, in the data model, this is a property of the
      // phylogeny, which is where all phyloreference resolution expectations
      // should be. Therefore, this method will actually modify the phylogeny in
      // order to set where this phyloreference is expected to resolve.
      // See https://github.com/phyloref/curation-tool/issues/32 for more
      // information.
      //
      const phylogeny = phylogenyToToggle;
      const wrappedPhyloref = new PhylorefWrapper(phyloref);
      const phylorefLabel = wrappedPhyloref.label;
      const currentExpectedNodeLabels = this.getPhylorefExpectedNodeLabels(phylogeny, phyloref);

      if (currentExpectedNodeLabels.includes(nodeLabelToToggle)) {
        // We need to delete this node label.
        if (
          this.hasProperty(phylogeny, 'additionalNodeProperties') &&
          this.hasProperty(phylogeny.additionalNodeProperties, nodeLabelToToggle) &&
          this.hasProperty(phylogeny.additionalNodeProperties[nodeLabelToToggle], 'expectedPhyloreferenceNamed')
        ) {
          // Delete this phyloreference from the provided node label.
          Vue.set(
            phylogeny.additionalNodeProperties[nodeLabelToToggle],
            'expectedPhyloreferenceNamed',
            phylogeny.additionalNodeProperties[nodeLabelToToggle].expectedPhyloreferenceNamed
              .filter(label => (phylorefLabel !== label)),
          );
        }
      } else {
        // We need to add this node label.

        // First, we need to make sure we have additional node properties
        // and expected phyloreference named for this node. If not, make them!
        if (!this.hasProperty(phylogeny, 'additionalNodeProperties')) Vue.set(phylogeny, 'additionalNodeProperties', {});
        if (!this.hasProperty(phylogeny.additionalNodeProperties, nodeLabelToToggle)) {
          Vue.set(phylogeny.additionalNodeProperties, nodeLabelToToggle, {});
        }

        if (!this.hasProperty(phylogeny.additionalNodeProperties[nodeLabelToToggle], 'expectedPhyloreferenceNamed')) {
          Vue.set(phylogeny.additionalNodeProperties[nodeLabelToToggle], 'expectedPhyloreferenceNamed', []);
        }

        // Finally, add it to the list unless it's already there!
        const expectedPhylorefNameds = phylogeny
          .additionalNodeProperties[nodeLabelToToggle]
          .expectedPhyloreferenceNamed;
        if (!expectedPhylorefNameds.includes(phylorefLabel)) {
          expectedPhylorefNameds.push(phylorefLabel);
        }
      }

      // Did that work?
      // console.log(`Additional node properties for '${nodeLabelToToggle}'`,
      // phylogeny.additionalNodeProperties[nodeLabelToToggle]);
    },
    getPhylogenyParsingErrors(phylogeny) {
      // Return a list of errors encountered when parsing this phylogeny.
      const { newick = '()' } = phylogeny;
      return PhylogenyWrapper.getErrorsInNewickString(newick);
    },
    getPhylogenyAsNewick(nodeExpr, phylogeny) {
      // Returns the phylogeny as a Newick string. Since this method is
      // called frequently in rendering the "Edit as Newick" textareas,
      // we hijack it to redraw the phylogenies.

      // Redraw the phylogeny.
      const { newick = '()' } = phylogeny;
      const phylotree = this.renderTree(nodeExpr, phylogeny);

      // Return the Newick string that was rendered.
      // If we don't have one, return the existing Newick string
      // so it can be edited.
      if (phylotree === undefined) { return newick; }

      return phylotree.get_newick_with_internal_labels();
    },
    renderTree(nodeExpr, phylogenyToRender) {
      // renderTree(nodeExpr, phylogeny) {
      // Given a phylogeny, try to render it as a tree using Phylotree.
      //
      // - 'nodeExpr' is the expression provided to d3.select(...) to indicate the
      //   SVG node to draw the phylogeny into.
      // - 'phylogeny' is a Phylogeny in the data model.

      // Extract the Newick string to render.
      const phylogeny = phylogenyToRender;

      // Once we identify one or more pinning nodes in this phylogeny,
      // we need to highlight all descendants of that node.
      const pinningNodes = [];
      const pinningNodeChildrenIRIs = new Set();

      // Is this Newick string parseable?
      if (PhylogenyWrapper.getErrorsInNewickString(newick).length > 0) {
        // Remove currently rendered tree.
        d3.select(nodeExpr).selectAll('*').remove();

        // And return undefined, so the caller knows that we didn't do anything.
        return undefined;
      }

      // Using Phylotree is a four step process:
      //  1. You use d3.layout.phyloref() to create a tree object, which you
      //     can configure with options, selecting the SVG node to draw in,
      //     and so on.
      //  2. You then call the tree object with a parsed Newick tree to update
      //     its nodes.
      //  3. At this point, you can go through the nodes and modify them if
      //     you need to.
      //  4. Finally, you call tree.placenodes().update() to calculate node
      //     locations and move the actual nodes to the correct locations on
      //     the SVG element in which you are drawing the tree.
      //

      const tree = d3.layout.phylotree()
        .svg(d3.select(nodeExpr))
        .options({
          transitions: false,
        })
        .style_nodes((element, data) => {
          // Instructions used to style nodes in Phylotree
          // - element: The D3 element of the node being styled
          // - data: The data associated with the node being styled
          const wrappedPhylogeny = new PhylogenyWrapper(phylogeny);

          // Make sure we don't already have an internal label node on this SVG node!
          let textLabel = element.selectAll('.internal-label');

          if (hasProperty(data, 'name') && data.name !== '' && data.children) {
            // If the node has a label and has children (i.e. is an internal node),
            // we display it next to the node by creating a new 'text' element.
            if (textLabel.empty()) {
              textLabel = element.append('text');

              // Place internal label .3em to the right and below the node itself.
              textLabel.classed('internal-label', true)
                .text(data.name)
                .attr('dx', '.6em')
                .attr('dy', '.3em');

              // If the internal label has the same label as the currently
              // selected phyloreference, make it bolder and turn it blue.
              if (
                this.selectedPhyloref !== undefined &&
                hasProperty(this.selectedPhyloref, 'label') &&
                new PhylorefWrapper(this.selectedPhyloref).getExpectedNodeLabels(phylogeny)
                  .includes(data.name)
              ) {
                textLabel.classed('selected-internal-label', true);
              }
            }
          }

          // If the internal label has the same IRI as the currently selected
          // phyloreference's reasoned node, further mark it as the resolved node.
          //
          // Note that this node might NOT be labeled, in which case we need to
          // label it now!
          if (
            this.selectedPhyloref !== undefined &&
            hasProperty(data, '@id') &&
            this.resolvedNodesForPhylogeny(this.selectedPhyloref, phylogeny).includes(data['@id'])
          ) {
            // We found another pinning node!
            pinningNodes.push(data);
            PhylogenyWrapper.recurseNodes(data, node => pinningNodeChildrenIRIs.add(node['@id']));

            // Mark this node as a resolved node.
            element.classed('resolved-node', true);

            // Make the pinning node circle larger (twice its usual size of 3).
            element.select('circle').attr('r', 6);
          }

          // Maybe this isn't a pinning node, but it is a child of a pinning node.
          if (
            hasProperty(data, '@id') &&
            pinningNodeChildrenIRIs.has(data['@id'])
          ) {
            // Apply a class.
            // Note that this applies to the resolved-node too.
            element.classed('descendant-of-pinning-node-node', true);
          }

          if (data.name !== undefined && data.children === undefined) {
            // Labeled leaf node! Look for taxonomic units.
            const tunits = wrappedPhylogeny.getTaxonomicUnitsForNodeLabel(data.name);

            if (tunits.length === 0) {
              element.classed('terminal-node-without-tunits', true);
            } else if (this.selectedPhyloref !== undefined) {
              // If there's a selected phyloref, we should highlight
              // specifiers:
              //  - internal specifier in green
              //  - external specifier in red
              if (hasProperty(this.selectedPhyloref, 'internalSpecifiers')) {
                if (this.selectedPhyloref.internalSpecifiers
                  .some(specifier => wrappedPhylogeny.getNodeLabelsMatchedBySpecifier(specifier)
                    .includes(data.name))
                ) {
                  element.classed('node internal-specifier-node', true);
                }
              }
              if (hasProperty(this.selectedPhyloref, 'externalSpecifiers')) {
                if (this.selectedPhyloref.externalSpecifiers
                  .some(specifier => wrappedPhylogeny.getNodeLabelsMatchedBySpecifier(specifier)
                    .includes(data.name))
                ) {
                  element.classed('node external-specifier-node', true);
                }
              }
            }
          }
        })
        .style_edges((element, data) => {
          // Is the parent a descendant of a pinning node? If so, we need to
          // select this branch!
          // console.log('Found an edge with data: ', data);
          if (
            hasProperty(data, 'source') &&
            hasProperty(data.source, '@id') &&
            pinningNodeChildrenIRIs.has(data.source['@id'])
          ) {
            // Apply a class to this branch.
            element.classed('descendant-of-pinning-node-branch', true);
          }
        });
      const countPhylogeny = this.testcase.phylogenies.indexOf(phylogeny) + 1;
      tree(new PhylogenyWrapper(phylogeny).getParsedNewickWithIRIs(`http://example.org/produced_by_curation_tool#phylogeny${countPhylogeny}`));

      // Phylotree supports reading the tree back out as Newick, but their Newick
      // representation doesn't annotate internal nodes. We add a method to allow
      // us to do that here.
      //
      // This is not in camelcase in order to keep it in line with the other
      // functions on Phylotree.
      // eslint-disable-next-line camelcase
      tree.get_newick_with_internal_labels = function get_newick_with_internal_labels() {
        return `${this.get_newick((node) => {
          // Don't annotate terminal nodes.
          if (!node.children) return undefined;

          // For internal nodes, annotate with their names.
          return node.name;
        })};`;
        // ^ tree.get_newick() doesn't add the final semicolon, so we do
        //   that here.
      };

      tree.get_nodes().forEach((nodeLCV) => {
        // All nodes (including named nodes) can be renamed.
        // Renaming a node will cause the phylogeny.newick property to
        // be changed, which should cause Vue.js to cause the tree to be
        // re-rendered.
        const node = nodeLCV;
        const nodeID = hasProperty(node, '@id') ? node['@id'] : '(none)';
        const label = node.name;
        const isNodeLabeled = (label !== undefined && label.trim() !== '');

        d3.layout.phylotree.add_custom_menu(
          node,
          () => `Node IRI: ${nodeID}`,
          () => {},
        );

        d3.layout.phylotree.add_custom_menu(
          node,
          () => `Edit label: ${isNodeLabeled ? label : 'none'}`,
          () => {
            // Ask the user for a new label.
            // For the Curation Tool, just using window.prompt() is adequate.
            // eslint-disable-next-line no-alert
            const result = window.prompt(
              `Please choose a new label for ${
                isNodeLabeled ? `the node labeled '${label}'` : 'the selected unlabeled node'}`,
              (isNodeLabeled ? label : ''),
            );

            // If the user clicked cancel, don't do anything.
            if (result === null) return;

            // If the user entered a blank label, remove any label from this node.
            if (result.trim() === '') {
              Vue.delete(node, 'name');
            } else {
              node.name = result;
            }

            // This should have updated the Phylotree model. To update the
            // Vue and force a redraw, we now need to update phylogeny.newick.
            const newNewick = tree.get_newick_with_internal_labels();
            // console.log('Newick string updated to: ', newNewick);
            phylogeny.newick = newNewick;
          },
        );

        // Only relevant for labeled nodes.
        if (isNodeLabeled) {
          // Add custom menu items: display all taxonomic units and provide
          // a menu item to edit them.
          const tunits = new PhylogenyWrapper(phylogeny).getTaxonomicUnitsForNodeLabel(node.name);
          tunits.forEach((tunit) => {
            if (node.name !== '') {
              d3.layout.phylotree.add_custom_menu(
                node,
                () => `Taxonomic unit: ${new TaxonomicUnitWrapper(tunit).label}`,
                () => {
                  // TODO: deduplicate this code with the one below.
                  // console.log("Edit taxonomic units activated with: ", node);

                  if (!hasProperty(phylogeny, 'additionalNodeProperties')) { Vue.set(phylogeny, 'additionalNodeProperties', {}); }
                  if (!hasProperty(phylogeny.additionalNodeProperties, node.name)) {
                    Vue.set(phylogeny.additionalNodeProperties, node.name, {
                      representsTaxonomicUnits:
                        new PhylogenyWrapper(phylogeny).getTaxonomicUnitsForNodeLabel(node.name),
                    });
                  }

                  this.startTUnitEditorModal('node', node.name, phylogeny.additionalNodeProperties[node.name]);
                },
              );
            }
          });

          if (node.name !== '') {
            d3.layout.phylotree.add_custom_menu(
              node,
              () => 'Edit taxonomic units',
              () => {
                // console.log("Edit taxonomic units activated with: ", node);

                if (!hasProperty(phylogeny, 'additionalNodeProperties')) { Vue.set(phylogeny, 'additionalNodeProperties', {}); }
                if (!hasProperty(phylogeny.additionalNodeProperties, node.name)) {
                  Vue.set(phylogeny.additionalNodeProperties, node.name, {
                    representsTaxonomicUnits:
                      new PhylogenyWrapper(phylogeny).getTaxonomicUnitsForNodeLabel(node.name),
                  });
                }

                this.startTUnitEditorModal('node', node.name, phylogeny.additionalNodeProperties[node.name]);
              },
            );
          }
        }
      });

      // Obtain phylogeny spacing_x and spacing_y values.
      // These could be stored in the PHYX model, where they could be carried
      // from computer to computer. However, they are specific to the display
      // on which the phylogeny was curated and are otherwise unrelated to the
      // phylogeny itself. Therefore, I'm storing them elsewhere in the Vue
      // model -- users will need to set the scaling every time they open this
      // PHYX file.
      if (!this.hasProperty(this.phylogenySpacingX, phylogeny)) {
        Vue.set(this.phylogenySpacingX, phylogeny, 20);
      }
      if (!this.hasProperty(this.phylogenySpacingY, phylogeny)) {
        Vue.set(this.phylogenySpacingY, phylogeny, 40);
      }

      tree
        .spacing_x(this.phylogenySpacingX[phylogeny])
        .spacing_y(this.phylogenySpacingY[phylogeny])
        .placenodes()
        .update();
      return tree;
    },

    // Methods for creating new, empty data model elements.
    createEmptyPhyloref(count) {
      // Create an empty phyloreference. We label it, but leave other
      // fields blank.

      const phyloref = {
        label: `Phyloreference ${count}`,
        cladeDefinition: '',
        internalSpecifiers: [],
        externalSpecifiers: [],
      };

      this.setPhylorefStatus(phyloref, 'pso:draft');

      return phyloref;
    },
    createEmptySpecifier() {
      // Create an empty specifier. No fields are required, so we
      // create a blank object and return that.

      return {};
    },
    createEmptyTaxonomicUnit() {
      // Create an empty taxonomic unit. No fields are required, so
      // we create a blank object and return that.

      return {};
    },

    // Methods for parsing scientific names.
    getGenus(scname) {
      // Guess the genus name of a scientific name.
      return new ScientificNameWrapper(scname).genus;
    },
    getSpecificEpithet(scname) {
      // Get the specific epithet name of a scientific name.
      return new ScientificNameWrapper(scname).specificEpithet;
    },
    getBinomialName(scname) {
      // Get the binomial name of a scientific name.
      return new ScientificNameWrapper(scname).binomialName;
    },

    // Methods for parsing specimen identifiers.
    getInstitutionCode(specimen) {
      // Extract an institution code from the occurrence ID. If only
      // two components are provided, we assume they are the institution
      // code and the catalog number.

      return new SpecimenWrapper(specimen).institutionCode;
    },
    getCollectionCode(specimen) {
      // Extract a collection code from the occurrence ID. If only
      // two components are provided, we assume they are the institution
      // code and the catalog number, and so no collection code is extracted.

      return new SpecimenWrapper(specimen).collectionCode;
    },
    getCatalogNumber(specimen) {
      // Extract a catalog number from the occurrence ID. If only one
      // component is provided, we assume that it is the catalog number.
      // If only two components are provided, we assume they are the
      // institution code and the catalog number.

      return new SpecimenWrapper(specimen).catalogNumber;
    },

    // Methods for manipulating phyloreferences.
    changeSelectedPhyloref(changeTo) {
      // Change the selected phyloreference in different ways.

      if (Number.isInteger(changeTo)) {
        // Increase or decrease the selected phyloreference by the
        // given number of steps.

        // Do we have a selected phyloref? If not, select the first one.
        if (this.selectedPhyloref === undefined) {
          if (this.testcase.phylorefs.length > 0) {
            // Select the first phyloreference.
            [this.selectedPhyloref] = this.testcase.phylorefs;
          } else {
            // We have no phyloreferences to select! Do nothing.
          }

          return;
        }

        // We have a selected phyloreference. Switch to the previous or
        // next one, wrapping at the length.
        const currentPhylorefIndex = this.testcase.phylorefs.indexOf(this.selectedPhyloref);
        let newPhylorefIndex = (currentPhylorefIndex + changeTo) % this.testcase.phylorefs.length;

        // If we decrement past zero, wrap around to the length.
        if (newPhylorefIndex < 0) {
          newPhylorefIndex = (this.testcase.phylorefs.length + newPhylorefIndex);
        }

        // Switch to the new selected phyloref.
        // console.log('newPhylorefIndex: ', newPhylorefIndex);
        this.selectedPhyloref = this.testcase.phylorefs[newPhylorefIndex];
      }
    },

    // Methods for manipulating nodes in phylogenies.
    getNodeLabelsInPhylogeny(phylogeny, nodeType = 'both') {
      // Return an iterator to all the node labels in a phylogeny. These
      // node labels come from two sources:
      //  1. We look for node names in the Newick string.
      //  2. We look for node names in the additionalNodeProperties.
      //
      // nodeType can be one of:
      // - 'internal': Return node labels on internal nodes.
      // - 'terminal': Return node labels on terminal nodes.
      // - 'both': Return node labels on both internal and terminal nodes.

      return new PhylogenyWrapper(phylogeny).getNodeLabels(nodeType);
    },

    // Taxonomic unit matching!
    getAllNodeLabelsMatchedBySpecifier(specifier) {
      // Return a list of node labels matched by a given specifier.
      // Wrapper for running getNodeLabelsMatchedBySpecifier() on
      // all currently loaded phylogenies.

      let nodeLabelsWithPrefix = [];

      const prefix = 'phylogeny_';
      let prefixCount = 0;
      this.testcase.phylogenies.forEach((phylogeny) => {
        nodeLabelsWithPrefix = nodeLabelsWithPrefix
          .concat(new PhylogenyWrapper(phylogeny).getNodeLabelsMatchedBySpecifier(specifier)
            .map((nodeLabel) => {
              prefixCount += 1;
              return `${prefix + prefixCount}:${nodeLabel}`;
            }));
      });

      return nodeLabelsWithPrefix;
    },

    // Reasoning over phyloreferences
    reasonOverPhyloreferences() {
      // Reason over all the phyloreferences and store the results on
      // the Vue model at vm.reasoningResults so we can access them.

      $('.reason-over-phylorefs').html('(reasoning)');
      $('.reason-over-phylorefs').prop('disabled', true);
      $.post(JPHYLOREF_REASON_URL, {
        jsonld: JSON.stringify([new PHYXWrapper(this.testcase).asJSONLD()], undefined, 4),
      }).done((data) => {
        this.reasoningResults = data;
        // console.log('Data retrieved: ', data);
      }).fail((jqXHR, textStatus, errorThrown) => {
        let error = errorThrown;
        if (error === undefined || error === '') error = 'unknown error';
        this.alert(`Error occurred while reasoning (${textStatus}): ${error}`);
      }).always(() => {
        $('.reason-over-phylorefs').prop('disabled', false);
        $('.reason-over-phylorefs').html('Reason');
      });
    },

    resolvedNodesForPhylogeny(phyloref, phylogeny, flagReturnNodeIRI = true) {
      // Return a list of resolved nodes for a particular phyloreference on a
      // particular phylogeny.
      // - flagReturnNodeIRI: if true, we return the entire node IRI; otherwise,
      //                      we return just the node ID.

      // Convert the phyloreference to an IRI so we can look it up.
      const phylorefCount = this.testcase.phylorefs.indexOf(phyloref) + 1;
      const phylorefIRI = `http://example.org/produced_by_curation_tool#phyloref${phylorefCount}`;

      // console.log('Looking up phylorefIRI ', phylorefIRI, ' in ', this.reasoningResults);
      if (!hasProperty(this.reasoningResults, 'phylorefs') || !hasProperty(this.reasoningResults.phylorefs, phylorefIRI)) return [];
      const nodesResolved = this.reasoningResults.phylorefs[phylorefIRI];

      // We now have a list of all nodes matched by this phyloref, but we're
      // only interested in matches for a single phylogeny.
      const phylogenyCount = this.testcase.phylogenies.indexOf(phylogeny) + 1;
      const phylogenyIRI = `http://example.org/produced_by_curation_tool#phylogeny${phylogenyCount}`;

      // Only return nodes that are part of this phylogeny. We can also remove
      // the phylogeny IRI, so we get node identifiers only.
      const nodeIRIs = nodesResolved
        .filter(iri => iri.includes(phylogenyIRI));

      // TODO: This would be a good place to look up this node on the phylogeny
      // and use its node label instead of its node ID.

      if (flagReturnNodeIRI) return nodeIRIs;
      return nodeIRIs.map(iri => iri.replace(`${phylogenyIRI}_`, ''));
    },
  },
});<|MERGE_RESOLUTION|>--- conflicted
+++ resolved
@@ -165,13 +165,11 @@
     // Example PHYX URLs to display.
     examplePHYXURLs,
 
-<<<<<<< HEAD
     // Reasoning results from JPhyloRef
     reasoningResults: {},
-=======
+
     // The version of the Curation Tool.
     CURATION_TOOL_VERSION,
->>>>>>> e2201693
   },
 
   // Computed values inside the data model.
