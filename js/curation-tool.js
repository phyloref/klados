--- conflicted
+++ resolved
@@ -127,31 +127,9 @@
             if(specifier === null) return;
             vm.selected_specifier = specifier;
 
-<<<<<<< HEAD
-            // We need externalReferences, scientificNames and includesSpecimens.
-            /*
-            if('referencesTaxonomicUnits' in specifier) {
-                console.log(specifier);
-                for(tunit of specifier.referencesTaxonomicUnits) {
-                    console.log(tunit);
-                    if(!('externalReferences' in tunit)) tunit.externalReferences = [];
-                    if(!('scientificNames' in tunit)) tunit.scientificNames = [];
-                    if(!('includesSpecimens' in tunit)) tunit.includesSpecimens = [];
-                }
-            }
-            */
-
-            // Automatically select the first tunit.
-            vm.selected_tunit = null;
-            if(specifier.hasOwnProperty('referencesTaxonomicUnits') && specifier.referencesTaxonomicUnits.length > 0) {
-                vm.selected_tunit = specifier.referencesTaxonomicUnits[0];
-=======
-            // Automatically select the first tunit.
-            vm.selected_tunit = null;
             if(specifier.hasOwnProperty('references_taxonomic_units') && specifier.references_taxonomic_units.length > 0) {
                 // We have a first tunit, so select it!
                 vm.selected_tunit = specifier.references_taxonomic_units[0];
->>>>>>> 4745b959
             } else {
                 // Specifier doesn't represent any taxonomic unit, but it's
                 // bad UX to just display a blank screen. So let's create a
@@ -163,8 +141,8 @@
 
             // Make the modal draggable and display it.
             $('.modal-dialog').draggable({
-				handle: '.modal-header'
-			});
+                handle: '.modal-header'
+            });
             $('#specifier-modal').modal();
         },
         close_specifier_modal: function(specifier) {
@@ -355,16 +333,11 @@
 
         // Methods for parsing scientific name.
         get_scname_components: function(scname) {
-<<<<<<< HEAD
+            // Return the components of a scientific name by splitting its
+            // scientificName field using spaces.
+
             if(!scname.hasOwnProperty('scientificName')) return [];
             return scname.scientificName.split(/\s+/);
-=======
-            // Return the components of a scientific name by splitting its
-            // scientificName field using spaces.
-
-            if(!scname.hasOwnProperty('scientific_name')) return [];
-            return scname.scientific_name.split(/\s+/);
->>>>>>> 4745b959
         },
         get_genus_name: function(scname) {
             // Guess the genus name of a scientific name by using its first component.
@@ -593,16 +566,6 @@
             // If the node has an internal label (see below), we display it
             // next to the node by creating a new 'text' element.
 
-<<<<<<< HEAD
-    tree = d3.layout.phylotree()
-        .svg(d3.select(node_expr))
-        .options({
-            //"selectable": false,
-            //"collapsible": false,
-            //"transitions": false
-        })
-    ;
-=======
             // Make sure we don't already have an internal label node on this SVG node!
             var label = element.selectAll(".internal_label");
             if(label.empty()) {
@@ -635,8 +598,8 @@
     tree = d3.layout.phylotree()
         .svg(d3.select(node_expr))
         .options({})
-        .style_nodes(nodeStyler);
->>>>>>> 4745b959
+        .style_nodes(nodeStyler)
+        .spacing_x(20).spacing_y(50);
 
     try {
         tree(d3.layout.newick_parser(newick));
@@ -647,8 +610,8 @@
             }
         });
 
-        tree.spacing_x(20).spacing_y(50);
-        tree.update();
+        // tree.layout();
+        tree.placenodes().update();
     } catch(e) {
         console.log("Unable to render tree: " + e);
     }
