{
	"@context": "../paper-context.json",

	"@id": "https://doi.org/10.1016/j.ympev.2004.10.007#",
	"@type": "testcase:TestSuiteFromPublication",

	"curator": "Gaurav Vaidya <gaurav@ggvaidya.com>",
	"comments": " - The Laurasiarana expected node is not found in the TreeBase tree, so I've placed it where I think it should go.",

	"citation": "Hillis DM and Wilcox TP (2005) Molecular Phylogenetics and Evolution 34(2):299-314",
	"url": "https://doi.org/10.1016/j.ympev.2004.10.007",
	"year": 2005,

	"phylogenies": [{
		"filename": "T4419.nexml"
	}, {
		"newick": "(((('Rana luteiventris MVZ225749','Rana luteiventris MVZ191016'),'Rana boylii'),('Rana muscosa',('Rana cascadae','Rana aurora')))expected_Amerana,'Rana temporaria',(((('Rana septentrionales',((('Rana heckscheri',('Rana catesbiana X12841','Rana catesbiana DMH84R2')),('Rana clamitans','Rana okaloosae')),'Rana grylio')),'Rana virgatipes')expected_Aquarana,('Rana sylvatica DMH84R43','Rana sylvatica')),((((('Rana pustulosa','Rana tarahumarae'),('Rana psilonota','Rana zweifelii'))expected_Zweifelia,'Rana sierramadrensis')expected_Torrentirana,((('Rana palustris',('Rana areolata',('Rana capito','Rana sevosa')))expected_Nenirana,((((('Rana magnaocularis','Rana sp7 KU 194492'),('Rana sp8 KU 195346',('Rana onca','Rana yavapaiensis'))),(('Rana sp6 LACM 146810',('Rana sp5 LACM 146764','Rana sp4 AMNH A 124167')),('Rana taylori',('Rana macroglossa','Rana macroglossa b')))),'Rana forreri'),(('Rana spectabilis',('Rana sp3 KU 194559','Rana omiltemana')),(((('Rana tlaloci','Rana neovolcanica'),'Rana berlandieri'),'Rana blairi'),('Rana sphenocephela utricularia','Rana sphenocephela'))))expected_Scurrilirana),(((('Rana chiricahuensis KU 194419',('Rana subaquavocalis','Rana chiricahuensis KU 194442')),'Rana sp2 KU 204420'),('Rana dunni','Rana montezumae'))expected_Lacusirana,('Rana pipiens JSF1119','Rana pipiens Y10945'))expected_Stertirana)expected_Pantherana),(('Rana maculata',('Rana warszewitshii','Rana vibicaria')expected_Trypheropsis)expected_Levirana,(('Rana bwana',('Rana sp1 QCAZ13219',('Rana palmipes KU204425','Rana palmipes AMNHA118801'))),('Rana vaillanti','Rana juliani'))expected_Lithobates)expected_Ranula)expected_Sierrana)expected_Novirana)expected_Laurasiarana;",
		"ot:dataDeposit": "https://treebase.org/treebase-web/search/study/taxa.html?id=1269&treeid=4419",

		"additionalNodeProperties": {
			"Rana areolata": {
				"additionalLabels": ["Rana areolata"],
				"hasBasisOfRecord": {
				    "locatedAt": {
				        "verbatimLocality": "KU 204370: USA: Kansas: Lyon: just S of Hartsford"
				    },
				    "ownerInstitutionCode": "KU",
				    "catalogNumber": "204370",
				    "genBankID": "AY779229",
				    "skos:closeMatch": "https://www.ncbi.nlm.nih.gov/nuccore/AY779229"
				}
			},
			"Rana aurora": {
				"additionalLabels": ["Rana aurora"],
				"hasBasisOfRecord": {
				    "locatedAt": {
				        "verbatimLocality": "MVZ 188960: USA: California: Del Norte: Kings Valley Rd., 2.4 mi N Hwy. 199"
				    },
				    "ownerInstitutionCode": "MVZ",
				    "catalogNumber": "188960",
				    "GenBankID": "AY779196",
				    "skos:closeMatch": "https://www.ncbi.nlm.nih.gov/nuccore/AY779196"
				}
			},
			"Rana berlandieri": {
				"additionalLabels": ["Rana berlandieri"],
				"hasBasisOfRecord": {
				    "locatedAt": {
				        "verbatimLocality": "JSF 1136: USA: TX: Hays: San Marcos"
				    },
				    "ownerInstitutionCode": "JSF",
				    "catalogNumber": "1136",
				    "GenBankID": "AY779235",
				    "skos:closeMatch": "https://www.ncbi.nlm.nih.gov/nuccore/AY779235"
				}
			},
			"Rana blairi": {
				"additionalLabels": ["Rana blairi"],
				"hasBasisOfRecord": {
				    "locatedAt": {
				        "verbatimLocality": "JSF 830: USA: Kansas: Douglas: Lawrence"
				    },
				    "ownerInstitutionCode": "JSF",
				    "catalogNumber": "830",
				    "GenBankID": "AY779237",
				    "skos:closeMatch": "https://www.ncbi.nlm.nih.gov/nuccore/AY779237"
				}
			},
			"Rana boylii": {
				"additionalLabels": ["Rana boylii"],
				"hasBasisOfRecord": {
				    "locatedAt": {
				        "verbatimLocality": "MVZ 148929: USA: California: Lake: along Butts Creek, 0.4 mi NW Napa County line"
				    },
				    "ownerInstitutionCode": "MVZ",
				    "catalogNumber": "148929",
				    "GenBankID": "AY779192",
				    "skos:closeMatch": "https://www.ncbi.nlm.nih.gov/nuccore/AY779192"
				}
			},
			"Rana bwana": {
				"additionalLabels": ["Rana bwana"],
				"hasBasisOfRecord": {
				    "locatedAt": {
				        "verbatimLocality": "QCAZ 13964: Ecuador: Prov. Loja: Río Alamor near Zapotillo"
				    },
				    "ownerInstitutionCode": "QCAZ",
				    "catalogNumber": "13964",
				    "GenBankID": "AY779212",
				    "skos:closeMatch": "https://www.ncbi.nlm.nih.gov/nuccore/AY779212"
				}
			},
			"Rana capito": {
				"additionalLabels": ["Rana capito"],
				"hasBasisOfRecord": {
				    "locatedAt": {
				        "verbatimLocality": "TNHC 60195: USA: Florida: Marion: Archibold Biological Station"
				    },
				    "ownerInstitutionCode": "TNHC",
				    "catalogNumber": "60195",
				    "GenBankID": "AY779231",
				    "skos:closeMatch": "https://www.ncbi.nlm.nih.gov/nuccore/AY779231"
				}
			},
			"Rana cascadae": {
				"additionalLabels": ["Rana cascadae"],
				"hasBasisOfRecord": {
				    "locatedAt": {
				        "verbatimLocality": "MVZ 148946: USA: California: Shasta: Dersch Meadows"
				    },
				    "ownerInstitutionCode": "MVZ",
				    "catalogNumber": "148946",
				    "GenBankID": "AY779197",
				    "skos:closeMatch": "https://www.ncbi.nlm.nih.gov/nuccore/AY779197"
				}
			},
			"Rana catesbiana X12841": {
				"additionalLabels": ["Rana catesbeiana"],
				"hasBasisOfRecord": {
				    "locatedAt": {
				        "verbatimLocality": "GenBank sequence; locality unknown"
				    },
				    "GenBankID": "GB X12841",
				    "skos:closeMatch": "https://www.ncbi.nlm.nih.gov/nuccore/GB X12841"
				}
			},
			"Rana catesbiana DMH84R2": {
				"additionalLabels": ["Rana catesbeiana"],
				"hasBasisOfRecord": {
				    "locatedAt": {
				        "verbatimLocality": "DMH 84-R2: USA: Kansas: Douglas: Lawrence"
				    },
				    "ownerInstitutionCode": "DMH",
				    "catalogNumber": "84-R2",
				    "GenBankID": "AY779206",
				    "skos:closeMatch": "https://www.ncbi.nlm.nih.gov/nuccore/AY779206"
				}
			},
			"Rana chiricahuensis KU 194442": {
				"additionalLabels": ["Rana chiricahuensis"],
				"hasBasisOfRecord": {
				    "locatedAt": {
				        "verbatimLocality": "KU 194442: Mexico: Durango: Río Chico at Mexico Hwy. 40"
				    },
				    "ownerInstitutionCode": "KU",
				    "catalogNumber": "194442",
				    "GenBankID": "AY779225",
				    "skos:closeMatch": "https://www.ncbi.nlm.nih.gov/nuccore/AY779225"
				}
			},
			"Rana chiricahuensis KU 194419": {
				"additionalLabels": ["Rana chiricahuensis"],
				"hasBasisOfRecord": {
				    "locatedAt": {
				        "verbatimLocality": "KU 194419: USA: Arizona: Apache: Apache National Forest: Three Forks"
				    },
				    "ownerInstitutionCode": "KU",
				    "catalogNumber": "194419",
				    "GenBankID": "AY779226",
				    "skos:closeMatch": "https://www.ncbi.nlm.nih.gov/nuccore/AY779226"
				}
			},
			"Rana clamitans": {
				"additionalLabels": ["Rana clamitans"],
				"hasBasisOfRecord": {
				    "locatedAt": {
				        "verbatimLocality": "JSF 1118: USA: Missouri: Montgomery: 3 km W Danville"
				    },
				    "ownerInstitutionCode": "JSF",
				    "catalogNumber": "1118",
				    "GenBankID": "AY779204",
				    "skos:closeMatch": "https://www.ncbi.nlm.nih.gov/nuccore/AY779204"
				}
			},
			"Rana dunni": {
				"additionalLabels": ["Rana dunni"],
				"hasBasisOfRecord": {
				    "locatedAt": {
				        "verbatimLocality": "KU 194527: Mexico: Michoacan: Tintzuntzan, Lago Patzcuaro"
				    },
				    "ownerInstitutionCode": "KU",
				    "catalogNumber": "194527",
				    "GenBankID": "AY779222",
				    "skos:closeMatch": "https://www.ncbi.nlm.nih.gov/nuccore/AY779222"
				}
			},
			"Rana forreri": {
				"additionalLabels": ["Rana forreri"],
				"hasBasisOfRecord": {
				    "locatedAt": {
				        "verbatimLocality": "KU 194581: Mexico: Sinaloa: 37.9 km S Escuinapa"
				    },
				    "ownerInstitutionCode": "KU",
				    "catalogNumber": "194581",
				    "GenBankID": "AY779233",
				    "skos:closeMatch": "https://www.ncbi.nlm.nih.gov/nuccore/AY779233"
				}
			},
			"Rana grylio": {
				"additionalLabels": ["Rana grylio"],
				"hasBasisOfRecord": {
				    "locatedAt": {
				        "verbatimLocality": "MVZ 175945: USA: Florida: Leon: Tall Timbers Research Station, Lake Iamonia"
				    },
				    "ownerInstitutionCode": "MVZ",
				    "catalogNumber": "175945",
				    "GenBankID": "AY779201",
				    "skos:closeMatch": "https://www.ncbi.nlm.nih.gov/nuccore/AY779201"
				}
			},
			"Rana heckscheri": {
				"additionalLabels": ["Rana heckscheri"],
				"hasBasisOfRecord": {
				    "locatedAt": {
				        "verbatimLocality": "MVZ 164908: USA: Florida: Gadsen-Leon: Overflow creek of Ochlocknee River at Hwy. S-12"
				    },
				    "ownerInstitutionCode": "MVZ",
				    "catalogNumber": "164908",
				    "GenBankID": "AY779205",
				    "skos:closeMatch": "https://www.ncbi.nlm.nih.gov/nuccore/AY779205"
				}
			},
			"Rana juliani": {
				"additionalLabels": ["Rana juliani"],
				"hasBasisOfRecord": {
				    "locatedAt": {
				        "verbatimLocality": "TNHC 60324: Belize: Cayo District: Little Vaqueros Creek"
				    },
				    "ownerInstitutionCode": "TNHC",
				    "catalogNumber": "60324",
				    "GenBankID": "AY779215",
				    "skos:closeMatch": "https://www.ncbi.nlm.nih.gov/nuccore/AY779215"
				}
			},
			"Rana luteiventris MVZ225749": {
				"additionalLabels": ["Rana luteiventris"],
				"hasBasisOfRecord": {
				    "locatedAt": {
				        "verbatimLocality": "MVZ 225749: USA: Washington: Pend Oreille: Colville Natl. Forest; Flowery Trail Road, 6.1 mi E 49 Degrees Ski area"
				    },
				    "ownerInstitutionCode": "MVZ",
				    "catalogNumber": "225749",
				    "GenBankID": "AY779193",
				    "skos:closeMatch": "https://www.ncbi.nlm.nih.gov/nuccore/AY779193"
				}
			},
			"Rana luteiventris MVZ191016": {
				"additionalLabels": ["Rana luteiventris"],
				"hasBasisOfRecord": {
				    "locatedAt": {
				        "verbatimLocality": "MVZ 191016: USA: Montana: Lincoln: Dry Creek at Hwy. 56"
				    },
				    "ownerInstitutionCode": "MVZ",
				    "catalogNumber": "191016",
				    "GenBankID": "AY779194",
				    "skos:closeMatch": "https://www.ncbi.nlm.nih.gov/nuccore/AY779194"
				}
			},
			"Rana macroglossa": {
				"additionalLabels": ["Rana macroglossa"],
				"hasBasisOfRecord": {
				    "locatedAt": {
				        "verbatimLocality": "KU 195138: Mexico: Chiapas: 7.7 km SE San Cristobal de las Casas"
				    },
				    "ownerInstitutionCode": "KU",
				    "catalogNumber": "195138",
				    "GenBankID": "AY779242",
				    "skos:closeMatch": "https://www.ncbi.nlm.nih.gov/nuccore/AY779242"
				}
			},
			"Rana macroglossa b": {
				"comment": "I'm assuming this is 'b', because it's listed second in the table, but there's no clear evidence one way or the other.",
				"additionalLabels": ["Rana macroglossa"],
				"hasBasisOfRecord": {
				    "locatedAt": {
				        "verbatimLocality": "UTA A-17185: Guatemala: Sololá: Panajachel, Lake Atitlan"
				    },
				    "ownerInstitutionCode": "UTA",
				    "catalogNumber": "A-17185",
				    "GenBankID": "AY779243",
				    "skos:closeMatch": "https://www.ncbi.nlm.nih.gov/nuccore/AY779243"
				}
			},
			"Rana maculata": {
				"additionalLabels": ["Rana maculata"],
				"hasBasisOfRecord": {
				    "locatedAt": {
				        "verbatimLocality": "KU 195258: Mexico: Oaxaca: Colonia Rodulfo Figueroa, 19 km NW Rizo de Oro"
				    },
				    "ownerInstitutionCode": "KU",
				    "catalogNumber": "195258",
				    "GenBankID": "AY779207",
				    "skos:closeMatch": "https://www.ncbi.nlm.nih.gov/nuccore/AY779207"
				}
			},
			"Rana magnaocularis": {
				"additionalLabels": ["Rana magnaocularis"],
				"hasBasisOfRecord": {
				    "locatedAt": {
				        "verbatimLocality": "KU 194592: Mexico: Sonora: Arroyo Hondo, 15.2 km N Nuri"
				    },
				    "ownerInstitutionCode": "KU",
				    "catalogNumber": "194592",
				    "GenBankID": "AY779239",
				    "skos:closeMatch": "https://www.ncbi.nlm.nih.gov/nuccore/AY779239"
				}
			},
			"Rana montezumae": {
				"additionalLabels": ["Rana montezumae"],
				"hasBasisOfRecord": {
				    "locatedAt": {
				        "verbatimLocality": "KU 195251: Mexico: Morelos: Lagunas Zempoala"
				    },
				    "ownerInstitutionCode": "KU",
				    "catalogNumber": "195251",
				    "GenBankID": "AY779223",
				    "skos:closeMatch": "https://www.ncbi.nlm.nih.gov/nuccore/AY779223"
				}
			},
			"Rana muscosa": {
				"additionalLabels": ["Rana muscosa"],
				"hasBasisOfRecord": {
				    "locatedAt": {
				        "verbatimLocality": "MVZ 149006: USA: California: Mono: Meadows below Levitt Lake, W side Sonora Pass"
				    },
				    "ownerInstitutionCode": "MVZ",
				    "catalogNumber": "149006",
				    "GenBankID": "AY779195",
				    "skos:closeMatch": "https://www.ncbi.nlm.nih.gov/nuccore/AY779195"
				}
			},
			"Rana neovolcanica": {
				"additionalLabels": ["Rana neovolcanica"],
				"hasBasisOfRecord": {
				    "locatedAt": {
				        "verbatimLocality": "KU 194536: Mexico: Michoacan: Zurumbueno"
				    },
				    "ownerInstitutionCode": "KU",
				    "catalogNumber": "194536",
				    "GenBankID": "AY779236",
				    "skos:closeMatch": "https://www.ncbi.nlm.nih.gov/nuccore/AY779236"
				}
			},
			"Rana okaloosae": {
				"additionalLabels": ["Rana okaloosae"],
				"hasBasisOfRecord": {
				    "locatedAt": {
				        "verbatimLocality": "toe clip (released): USA:Florida: Santa Rosa: 5 km E Harold, Garnier Creek (collected by Paul Moler)"
				    },
				    "GenBankID": "AY779203",
				    "skos:closeMatch": "https://www.ncbi.nlm.nih.gov/nuccore/AY779203"
				}
			},
			"Rana omiltemana": {
				"additionalLabels": ["Rana omiltemana"],
				"hasBasisOfRecord": {
				    "locatedAt": {
				        "verbatimLocality": "KU 195179: Mexico: Guerrero: Agua de Obispo"
				    },
				    "ownerInstitutionCode": "KU",
				    "catalogNumber": "195179",
				    "GenBankID": "AY779238",
				    "skos:closeMatch": "https://www.ncbi.nlm.nih.gov/nuccore/AY779238"
				}
			},
			"Rana onca": {
				"additionalLabels": ["Rana onca"],
				"hasBasisOfRecord": {
				    "locatedAt": {
				        "verbatimLocality": "LVT 3542: USA: Nevada: Clark: Blue Point Spring, Lake Mead"
				    },
				    "ownerInstitutionCode": "LVT",
				    "catalogNumber": "3542",
				    "GenBankID": "AY779249",
				    "skos:closeMatch": "https://www.ncbi.nlm.nih.gov/nuccore/AY779249"
				}
			},
			"Rana palmipes AMNHA118801": {
				"additionalLabels": ["Rana palmipes"],
				"hasBasisOfRecord": {
				    "locatedAt": {
				        "verbatimLocality": "AMNH A-118801: Venezuela: Prov. Amazonas: Neblina Base Camp on Río Mawarinuma"
				    },
				    "ownerInstitutionCode": "AMNH",
				    "catalogNumber": "A-118801",
				    "GenBankID": "AY779210",
				    "skos:closeMatch": "https://www.ncbi.nlm.nih.gov/nuccore/AY779210"
				}
			},
			"Rana palmipes KU204425": {
				"additionalLabels": ["Rana palmipes"],
				"hasBasisOfRecord": {
				    "locatedAt": {
				        "verbatimLocality": "KU 202896: Ecuador: Prov. Napo: Misahuallí"
				    },
				    "ownerInstitutionCode": "KU",
				    "catalogNumber": "202896",
				    "GenBankID": "AY779211",
				    "skos:closeMatch": "https://www.ncbi.nlm.nih.gov/nuccore/AY779211"
				}
			},
			"Rana palustris": {
				"additionalLabels": ["Rana palustris"],
				"hasBasisOfRecord": {
				    "locatedAt": {
				        "verbatimLocality": "KU 204425: USA: Indiana: Washington: Cave Creek near Campbellsburg"
				    },
				    "ownerInstitutionCode": "KU",
				    "catalogNumber": "204425",
				    "GenBankID": "AY779228",
				    "skos:closeMatch": "https://www.ncbi.nlm.nih.gov/nuccore/AY779228"
				}
			},
			"Rana pipiens Y10945": {
				"additionalLabels": ["Rana pipiens"],
				"hasBasisOfRecord": {
				    "locatedAt": {
				        "verbatimLocality": "GenBank sequence; locality unknown"
				    },
				    "GenBankID": "GBX12841",
				    "skos:closeMatch": "https://www.ncbi.nlm.nih.gov/nuccore/GBX12841"
				}
			},
			"Rana pipiens JSF1119": {
				"additionalLabels": ["Rana pipiens"],
				"hasBasisOfRecord": {
				    "locatedAt": {
				        "verbatimLocality": "JSF 1119: USA: Ohio: Ottawa: Little Portage State Park"
				    },
				    "ownerInstitutionCode": "JSF",
				    "catalogNumber": "1119",
				    "GenBankID": "AY779221",
				    "skos:closeMatch": "https://www.ncbi.nlm.nih.gov/nuccore/AY779221"
				}
			},
			"Rana psilonota": {
				"additionalLabels": ["Rana psilonota"],
				"hasBasisOfRecord": {
				    "locatedAt": {
				        "verbatimLocality": "KU 195119: Mexico: Jalisco: 2.4 km NW Tapalpa"
				    },
				    "ownerInstitutionCode": "KU",
				    "catalogNumber": "195119",
				    "GenBankID": "AY779217",
				    "skos:closeMatch": "https://www.ncbi.nlm.nih.gov/nuccore/AY779217"
				}
			},
			"Rana pustulosa": {
				"additionalLabels": ["Rana pustulosa"],
				"hasBasisOfRecord": {
				    "locatedAt": {
				        "verbatimLocality": "KU 200776: Mexico: Sinaloa: 2.1 km NE Santa Lucia"
				    },
				    "ownerInstitutionCode": "KU",
				    "catalogNumber": "200776",
				    "GenBankID": "AY779220",
				    "skos:closeMatch": "https://www.ncbi.nlm.nih.gov/nuccore/AY779220"
				}
			},
			"Rana septentrionales": {
				"additionalLabels": ["Rana septentrionalis"],
				"hasBasisOfRecord": {
				    "locatedAt": {
				        "verbatimLocality": "TNHC tissue collection: Canada: Ontario: Grey"
				    },
				    "ownerInstitutionCode": "TNHC tissue collection",
				    "GenBankID": "AY779200",
				    "skos:closeMatch": "https://www.ncbi.nlm.nih.gov/nuccore/AY779200"
				}
			},
			"Rana sevosa": {
				"additionalLabels": ["Rana sevosa"],
				"hasBasisOfRecord": {
				    "locatedAt": {
				        "verbatimLocality": "TNHC 60194: USA: Mississippi: Harrison"
				    },
				    "ownerInstitutionCode": "TNHC",
				    "catalogNumber": "60194",
				    "GenBankID": "AY779230",
				    "skos:closeMatch": "https://www.ncbi.nlm.nih.gov/nuccore/AY779230"
				}
			},
			"Rana sierramadrensis": {
				"additionalLabels": ["Rana sierramadrensis"],
				"hasBasisOfRecord": {
				    "locatedAt": {
				        "verbatimLocality": "KU 195181: Mexico: Guerrero: Agua de Obispo, 24.2 mi S Chilpancingo"
				    },
				    "ownerInstitutionCode": "KU",
				    "catalogNumber": "195181",
				    "GenBankID": "AY779216",
				    "skos:closeMatch": "https://www.ncbi.nlm.nih.gov/nuccore/AY779216"
				}
			},
			"Rana spectabilis": {
				"additionalLabels": ["Rana spectabilis"],
				"hasBasisOfRecord": {
				    "locatedAt": {
				        "verbatimLocality": "KU 195186: Mexico: Hidalgo: La Estanzuela (holotype)"
				    },
				    "typeStatus": "holotype of Rana spectabilis",
				    "ownerInstitutionCode": "KU",
				    "catalogNumber": "195186",
				    "GenBankID": "AY779232",
				    "skos:closeMatch": "https://www.ncbi.nlm.nih.gov/nuccore/AY779232",
				    "skos:exactMatch": "http://portal.vertnet.org/o/ku/kuh?id=be19ff1e-b069-11e3-8cfe-90b11c41863e"
				}
			},
			"Rana sphenocephela": {
				"additionalLabels": ["Rana sphenocephala"],
				"hasBasisOfRecord": {
				    "locatedAt": {
				        "verbatimLocality": "JSF 845: USA: Kansas: Cherokee"
				    },
				    "ownerInstitutionCode": "JSF",
				    "catalogNumber": "845",
				    "GenBankID": "AY779251",
				    "skos:closeMatch": "https://www.ncbi.nlm.nih.gov/nuccore/AY779251"
				}
			},
			"Rana sphenocephela utricularia": {
				"additionalLabels": ["Rana sphenocephala utricularia"],
				"hasBasisOfRecord": {
				    "locatedAt": {
				        "verbatimLocality": "USC 7448: USA: Florida: Loop Road, Big Cypress National Preserve"
				    },
				    "ownerInstitutionCode": "USC",
				    "catalogNumber": "7448",
				    "GenBankID": "AY779252",
				    "skos:closeMatch": "https://www.ncbi.nlm.nih.gov/nuccore/AY779252"
				}
			},
			"Rana subaquavocalis": {
				"additionalLabels": ["Rana subaquavocalis"],
				"hasBasisOfRecord": {
				    "locatedAt": {
				        "verbatimLocality": "James Platz Collection (specimens destroyed, DNA in TNHC tissue collection): USA: Arizona: Cochise: Ramsey Canyon"
				    },
				    "ownerInstitutionCode": "TNHC tissue collection",
				    "GenBankID": "AY779227",
				    "skos:closeMatch": "https://www.ncbi.nlm.nih.gov/nuccore/AY779227"
				}
			},
			"Rana sylvatica": {
				"additionalLabels": ["Rana sylvatica"],
				"hasBasisOfRecord": {
				    "locatedAt": {
				        "verbatimLocality": "MVZ 137426: USA: New York: Tompkins; Connecticut Hill, ca. 10 mi SW Ithaca"
				    },
				    "ownerInstitutionCode": "MVZ",
				    "catalogNumber": "137426",
				    "GenBankID": "AY779198",
				    "skos:closeMatch": "https://www.ncbi.nlm.nih.gov/nuccore/AY779198"
				}
			},
			"Rana sylvatica DMH84R43": {
				"additionalLabels": ["Rana sylvatica"],
				"hasBasisOfRecord": {
				    "locatedAt": {
				        "verbatimLocality": "DMH 84-R43: USA: Missouri: St. Louis: Tyson Environmental Study Area"
				    },
				    "ownerInstitutionCode": "DMH",
				    "catalogNumber": "84-R43",
				    "GenBankID": "AY779199",
				    "skos:closeMatch": "https://www.ncbi.nlm.nih.gov/nuccore/AY779199"
				}
			},
			"Rana tarahumarae": {
				"additionalLabels": ["Rana tarahumarae"],
				"hasBasisOfRecord": {
				    "locatedAt": {
				        "verbatimLocality": "KU 194596: Mexico: Sonora: 14.4 km E Yecora"
				    },
				    "ownerInstitutionCode": "KU",
				    "catalogNumber": "194596",
				    "GenBankID": "AY779218",
				    "skos:closeMatch": "https://www.ncbi.nlm.nih.gov/nuccore/AY779218"
				}
			},
			"Rana taylori": {
				"additionalLabels": ["Rana taylori"],
				"hasBasisOfRecord": {
				    "locatedAt": {
				        "verbatimLocality": "TCWC 55963: Nicaragua: Zelaya: 2.5 mi NW Rama"
				    },
				    "ownerInstitutionCode": "TCWC",
				    "catalogNumber": "55963",
				    "GenBankID": "AY779244",
				    "skos:closeMatch": "https://www.ncbi.nlm.nih.gov/nuccore/AY779244"
				}
			},
			"Rana temporaria": {
				"additionalLabels": ["Rana temporaria"],
				"hasBasisOfRecord": {
				    "locatedAt": {
				        "verbatimLocality": "DMH 84-R1: Switzerland: Valais Canton: 1.8 km NNE Grand St. Bernard Pass"
				    },
				    "ownerInstitutionCode": "DMH",
				    "catalogNumber": "84-R1",
				    "GenBankID": "AY779191",
				    "skos:closeMatch": "https://www.ncbi.nlm.nih.gov/nuccore/AY779191"
				}
			},
			"Rana tlaloci": {
				"additionalLabels": ["Rana tlaloci"],
				"hasBasisOfRecord": {
				    "locatedAt": {
				        "verbatimLocality": "KU 194436: Mexico: Distrito Federal: Xochimilco (paratype)"
				    },
				    "ownerInstitutionCode": "KU",
				    "catalogNumber": "194436",
				    "GenBankID": "AY779234",
				    "skos:closeMatch": "https://www.ncbi.nlm.nih.gov/nuccore/AY779234"
				}
			},
			"Rana vaillanti": {
				"additionalLabels": ["Rana vaillanti"],
				"hasBasisOfRecord": {
				    "locatedAt": {
				        "verbatimLocality": "KU 195299: Mexico: Oaxaca: 5.6 mi NE Tapanatepec"
				    },
				    "ownerInstitutionCode": "KU",
				    "catalogNumber": "195299",
				    "GenBankID": "AY779214",
				    "skos:closeMatch": "https://www.ncbi.nlm.nih.gov/nuccore/AY779214"
				}
			},
			"Rana vibicaria": {
				"additionalLabels": ["Rana vibicaria"],
				"hasBasisOfRecord": {
				    "locatedAt": {
				        "verbatimLocality": "MVZ 149033: Costa Rica: Prov. San José: El Empalme"
				    },
				    "ownerInstitutionCode": "MVZ",
				    "catalogNumber": "149033",
				    "GenBankID": "AY779208",
				    "skos:closeMatch": "https://www.ncbi.nlm.nih.gov/nuccore/AY779208"
				}
			},
			"Rana virgatipes": {
				"additionalLabels": ["Rana virgatipes"],
				"hasBasisOfRecord": {
				    "locatedAt": {
				        "verbatimLocality": "MVZ 175944: USA: Louisiana: De Soto Parish; Frierson"
				    },
				    "ownerInstitutionCode": "MVZ",
				    "catalogNumber": "175944",
				    "GenBankID": "AY779202",
				    "skos:closeMatch": "https://www.ncbi.nlm.nih.gov/nuccore/AY779202"
				}
			},
			"Rana warszewitshii": {
				"additionalLabels": ["Rana warszewitschii"],
				"hasBasisOfRecord": {
				    "locatedAt": {
				        "verbatimLocality": "JSF 1127: Panama"
				    },
				    "ownerInstitutionCode": "JSF",
				    "catalogNumber": "1127",
				    "GenBankID": "AY779209",
				    "skos:closeMatch": "https://www.ncbi.nlm.nih.gov/nuccore/AY779209"
				}
			},
			"Rana yavapaiensis": {
				"additionalLabels": ["Rana yavapaiensis"],
				"hasBasisOfRecord": {
				    "locatedAt": {
				        "verbatimLocality": "KU 194423: USA: Arizona: Greenlee: Apache National Forest at Juan Miller Crossing"
				    },
				    "ownerInstitutionCode": "KU",
				    "catalogNumber": "194423",
				    "GenBankID": "AY779240",
				    "skos:closeMatch": "https://www.ncbi.nlm.nih.gov/nuccore/AY779240"
				}
			},
			"Rana zweifelii": {
				"additionalLabels": ["Rana zweifeli"],
				"hasBasisOfRecord": {
				    "locatedAt": {
				        "verbatimLocality": "KU 195310: Mexico: Oaxaca: 1.6 mi S Cuyotepej"
				    },
				    "ownerInstitutionCode": "KU",
				    "catalogNumber": "195310",
				    "GenBankID": "AY779219",
				    "skos:closeMatch": "https://www.ncbi.nlm.nih.gov/nuccore/AY779219"
				}
			},
			"Rana sp1 QCAZ13219": {
				"additionalLabels": ["Rana sp1"],
				"hasBasisOfRecord": {
				    "locatedAt": {
				        "verbatimLocality": "QCAZ 13219: Ecuador: Prov. Esmeraldas: 5 km W Durango"
				    },
				    "ownerInstitutionCode": "QCAZ",
				    "catalogNumber": "13219",
				    "GenBankID": "AY779213",
				    "skos:closeMatch": "https://www.ncbi.nlm.nih.gov/nuccore/AY779213"
				}
			},
			"Rana sp2 KU 204420": {
				"additionalLabels": ["Rana sp2"],
				"hasBasisOfRecord": {
				    "locatedAt": {
				        "verbatimLocality": "KU 204420: Mexico: San Luis Potosí: Rodeo"
				    },
				    "ownerInstitutionCode": "KU",
				    "catalogNumber": "204420",
				    "GenBankID": "AY779224",
				    "skos:closeMatch": "https://www.ncbi.nlm.nih.gov/nuccore/AY779224"
				}
			},
			"Rana sp3 KU 194559": {
				"additionalLabels": ["Rana sp3"],
				"hasBasisOfRecord": {
				    "locatedAt": {
				        "verbatimLocality": "KU 194559: Mexico: Michoacan: 11.4 km E junction Mexico Hwy. 51 and 15"
				    },
				    "ownerInstitutionCode": "KU",
				    "catalogNumber": "194559",
				    "GenBankID": "AY779250",
				    "skos:closeMatch": "https://www.ncbi.nlm.nih.gov/nuccore/AY779250"
				}
			},
			"Rana sp4 AMNH A 124167": {
				"additionalLabels": ["Rana sp4"],
				"hasBasisOfRecord": {
				    "locatedAt": {
				        "verbatimLocality": "AMNH A-124167: Panama: Chiriquí: 9 km SSE El Volcán"
				    },
				    "ownerInstitutionCode": "AMNH",
				    "catalogNumber": "A-124167",
				    "GenBankID": "AY779245",
				    "skos:closeMatch": "https://www.ncbi.nlm.nih.gov/nuccore/AY779245"
				}
			},
			"Rana sp5 LACM 146764": {
				"additionalLabels": ["Rana sp5"],
				"hasBasisOfRecord": {
				    "locatedAt": {
				        "verbatimLocality": "LACM 146764: Costa Rica: Heredia: Monte de la Cruz"
				    },
				    "ownerInstitutionCode": "LACM",
				    "catalogNumber": "146764",
				    "GenBankID": "AY779246",
				    "skos:closeMatch": "https://www.ncbi.nlm.nih.gov/nuccore/AY779246"
				}
			},
			"Rana sp6 LACM 146810": {
				"additionalLabels": ["Rana sp6"],
				"hasBasisOfRecord": {
				    "locatedAt": {
				        "verbatimLocality": "LACM 146810: Costa Rica: Puntarenas: near mouth of Rio Barranca, 10 km E Puntarenas"
				    },
				    "ownerInstitutionCode": "LACM",
				    "catalogNumber": "146810",
				    "GenBankID": "AY779247",
				    "skos:closeMatch": "https://www.ncbi.nlm.nih.gov/nuccore/AY779247"
				}
			},
			"Rana sp7 KU 194492": {
				"additionalLabels": ["Rana sp7"],
				"hasBasisOfRecord": {
				    "locatedAt": {
				        "verbatimLocality": "KU 194492: Mexico: Jalisco: Contla"
				    },
				    "ownerInstitutionCode": "KU",
				    "catalogNumber": "194492",
				    "GenBankID": "AY779241",
				    "skos:closeMatch": "https://www.ncbi.nlm.nih.gov/nuccore/AY779241"
				}
			},
			"Rana sp8 KU 195346": {
				"additionalLabels": ["Rana sp8"],
				"hasBasisOfRecord": {
				    "locatedAt": {
				        "verbatimLocality": "KU 195346: Mexico: Puebla: Río Atoyac at Mexico Hwy. 190"
				    },
				    "ownerInstitutionCode": "KU",
				    "catalogNumber": "195346",
				    "GenBankID": "AY779248",
				    "skos:closeMatch": "https://www.ncbi.nlm.nih.gov/nuccore/AY779248"
				}
			}
		}
	}],

	"phylorefs": [
		{
			"label": "Laurasiarana",
			"cladeDefinition": "Laurasiarana, new clade name. Definition: The clade stemming from the most recent common ancestor of Rana temporaria Linne 1758 and Rana aurora Baird and Girard 1852.",
			"internalSpecifiers": [{
				"referencesTaxonomicUnits": [{
					"scientificNames": [{
						"scientificName": "Rana temporaria Linne 1758",
						"binomialName": "Rana temporaria"
					}]
				}]
			}, {
				"referencesTaxonomicUnits": [{
					"scientificNames": [{
						"scientificName": "Rana aurora Baird and Girard 1852",
						"binomialName": "Rana aurora"
					}]
				}]
			}]
		},
		{
			"label": "Amerana",
			"cladeDefinition": "Amerana Dubois 1992 (converted clade name). Definition: The clade stemming from the most recent common ancestor of Rana aurora Baird and Girard 1852, Rana boylii Baird 1854, Rana cascadae Slater 1939, Rana muscosa Camp 1917, and Rana pretiosa Baird and Girard 1853.",
			"internalSpecifiers": [
				{
					"referencesTaxonomicUnits": [{
						"scientificNames": [{
							"scientificName": "Rana aurora Baird and Girard 1852",
							"binomialName": "Rana aurora"
						}]
					}]
				},
				{
					"referencesTaxonomicUnits": [{
						"scientificNames": [{
							"scientificName": "Rana boylii Baird 1854",
							"binomialName": "Rana boylii"
						}]
					}]
				},
				{
					"referencesTaxonomicUnits": [{
						"scientificNames": [{
							"scientificName": "Rana cascadae Slater 1939",
							"binomialName": "Rana cascadae"
						}]
					}]
				},
				{
					"referencesTaxonomicUnits": [{
						"scientificNames": [{
							"scientificName": "Rana muscosa Camp 1917",
							"binomialName": "Rana muscosa"
						}]
					}]
				},
				{
					"specifierWillNotMatch": "*Rana pretiosa* not present in this phylogeny",
					"referencesTaxonomicUnits": [{
						"scientificNames": [{
							"scientificName": "Rana pretiosa Baird and Girard 1853",
							"binomialName": "Rana pretiosa"
						}]
					}]
				}
			]
		},
		{
			"label": "Novirana",
			"cladeDefinition": "Novirana, new clade name. Definition: The clade stemming from the most recent common ancestor of Rana catesbeiana Shaw 1802 and Rana pipiens Schreber 1782.",
			"internalSpecifiers": [
				{
					"referencesTaxonomicUnits": [{
						"scientificNames": [{
							"scientificName": "Rana catesbeiana Shaw 1802",
							"binomialName": "Rana catesbeiana"
						}]
					}]
				},
				{
					"referencesTaxonomicUnits": [{
						"scientificNames": [{
							"scientificName": "Rana pipiens Schreber 1782",
							"binomialName": "Rana pipiens"
						}]
					}]
				}
			]
		},
		{
			"label": "Aquarana",
			"cladeDefinition": "Aquarana Dubois 1992 (converted clade name). Definition: The clade stemming from the most recent common ancestor of Rana catesbeiana Shaw 1802, Rana clamitans Latreille 1802, Rana grylio Stejneger 1901, Rana heckscheri Wright 1924, Rana okaloosae Moler 1985, Rana septentrionalis Baird 1854, and Rana virgatipes Cope1891. The species used in the definition are those species that were included by Dubois within this group.",
			"internalSpecifiers": [{
				"referencesTaxonomicUnits": [{
					"scientificNames": [{
						"scientificName": "Rana catesbeiana Shaw 1802",
						"binomialName": "Rana catesbeiana"
					}]
				}]
			}, {
				"referencesTaxonomicUnits": [{
					"scientificNames": [{
						"scientificName": "Rana clamitans Latreille 1802",
						"binomialName": "Rana clamitans"
					}]
				}]
			}, {
				"referencesTaxonomicUnits": [{
					"scientificNames": [{
						"scientificName": "Rana grylio Stejneger 1901",
						"binomialName": "Rana grylio"
					}]
				}]
			}, {
				"referencesTaxonomicUnits": [{
					"scientificNames": [{
						"scientificName": "Rana heckscheri Wright 1924",
						"binomialName": "Rana heckscheri"
					}]
				}]
			}, {
				"referencesTaxonomicUnits": [{
					"scientificNames": [{
						"scientificName": "Rana okaloosae Moler 1985",
						"binomialName": "Rana okaloosae"
					}]
				}]
			}, {
				"referencesTaxonomicUnits": [{
					"scientificNames": [{
						"scientificName": "Rana septentrionalis Baird 1854",
						"binomialName": "Rana septentrionalis"
					}]
				}]
			}, {
				"referencesTaxonomicUnits": [{
					"scientificNames": [{
						"scientificName": "Rana virgatipes Cope1891",
						"binomialName": "Rana virgatipes"
					}]
				}]
			}]
		},
		{
			"label": "Sierrana",
			"cladeDefinition": "Sierrana Dubois 1992 (converted clade name). Definition: The clade stemming from the most recent common ancestor of Rana julianiHillis and de Sá, 1988, Rana maculata Brocchi 1877, and Rana sierramadrensis Taylor 1939.",
			"internalSpecifiers": [{
				"referencesTaxonomicUnits": [{
					"scientificNames": [{
						"scientificName": "Rana juliani Hillis and de Sá, 1988",
						"binomialName": "Rana juliani"
					}]
				}]
			}, {
				"referencesTaxonomicUnits": [{
					"scientificNames": [{
						"scientificName": "Rana maculata Brocchi 1877",
						"binomialName": "Rana maculata"
					}]
				}]
			}, {
				"referencesTaxonomicUnits": [{
					"scientificNames": [{
						"scientificName": "Rana sierramadrensis Taylor 1939",
						"binomialName": "Rana sierramadrensis"
					}]
				}]
			}]
		},
		{
			"label": "Ranula",
			"cladeDefinition": "Ranula Peters 1859 (converted clade name). Definition: The clade stemming from the most recent common ancestor of Rana palmipes Spix 1824 and Rana warszewitschii (Schmidt) 1857.",
			"internalSpecifiers": [{
				"referencesTaxonomicUnits": [{
					"scientificNames": [{
						"scientificName": "Rana palmipes Spix 1824",
						"binomialName": "Rana palmipes"
					}]
				}]
			}, {
				"referencesTaxonomicUnits": [{
					"scientificNames": [{
						"scientificName": "Rana warszewitschii (Schmidt) 1857",
						"binomialName": "Rana warszewitschii"
					}]
				}]
			}]
		},
		{
			"label": "Levirana",
			"cladeDefinition": "Levirana Cope 1894 (converted clade name). Definition: The clade stemming from the most recent common ancestor of Rana maculata Brocchi 1877 and Rana vibicaria (Cope) 1894.",
			"internalSpecifiers": [{
				"referencesTaxonomicUnits": [{
					"scientificNames": [{
						"scientificName": "Rana maculata Brocchi 1877",
						"binomialName": "Rana maculata"
					}]
				}]
			}, {
				"referencesTaxonomicUnits": [{
					"scientificNames": [{
						"scientificName": "Rana vibicaria (Cope) 1894",
						"binomialName": "Rana vibicaria"
					}]
				}]
			}]
		},
		{
			"label": "Trypheropsis",
			"cladeDefinition": "Trypheropsis Cope 1868 (converted clade name). Definition: The clade stemming from the most recent common ancestor of Rana warszewitschii (Schmidt) 1857 and Rana vibicaria (Cope) 1894.",
			"internalSpecifiers": [{
				"referencesTaxonomicUnits": [{
					"scientificNames": [{
						"scientificName": "Rana warszewitschii (Schmidt) 1857",
						"binomialName": "Rana warszewitschii"
					}]
				}]
			}, {
				"referencesTaxonomicUnits": [{
					"scientificNames": [{
						"scientificName": "Rana vibicaria (Cope) 1894",
						"binomialName": "Rana vibicaria"
					}]
				}]
			}]
		}, {
			"label": "Lithobates",
			"cladeDefinition": "Lithobates Fitzinger 1843 (converted clade name). Definition: The clade stemming from the most recent common ancestor of Rana palmipes Spix 1824, Rana vaillanti Brocchi 1877, Rana bwanaHillis and de Sá 1988, and Rana julianiHillis and de Sá 1988.",
			"internalSpecifiers": [{
				"referencesTaxonomicUnits": [{
					"scientificNames": [{
						"scientificName": "Rana palmipes Spix 1824",
						"binomialName": "Rana palmipes"
					}]
				}]
			}, {
				"referencesTaxonomicUnits": [{
					"scientificNames": [{
						"scientificName": "Rana vaillanti Brocchi 1877",
						"binomialName": "Rana vaillanti"
					}]
				}]
			}, {
				"referencesTaxonomicUnits": [{
					"scientificNames": [{
						"scientificName": "Rana bwana Hillis and de Sá 1988",
						"binomialName": "Rana bwana"
					}]
				}]
			}, {
				"referencesTaxonomicUnits": [{
					"scientificNames": [{
						"scientificName": "Rana juliani Hillis and de Sá 1988",
						"binomialName": "Rana juliani"
					}]
				}]
			}]
		}, {
			"label": "Torrentirana",
<<<<<<< HEAD
				"scientificName": "Torrentirana, new clade name. Definition: The clade stemming from the most recent common ancestor of Rana tarahumarae Boulenger 1917 and Rana sierramadrensis Taylor 1939",
				"internalSpecifiers": [{
					"referencesTaxonomicUnits": [{
						"scientificNames": [{
							"scientificName": "Rana tarahumarae Boulenger 1917",
							"binomialName": "Rana tarahumarae"
						}]
					}]
				}, {
					"referencesTaxonomicUnits": [{
						"scientificNames": [{
							"scientificName": "Rana sierramadrensis Taylor 1939",
							"binomialName": "Rana sierramadrensis"
						}]
=======
			"cladeDefinition": "Torrentirana, new clade name. Definition: The clade stemming from the most recent common ancestor of Rana tarahumarae Boulenger 1917 and Rana sierramadrensis Taylor 1939",
			"internalSpecifiers": [{
				"references_taxonomic_units": [{
					"scientific_names": [{
						"scientific_name": "Rana tarahumarae Boulenger 1917",
						"binomial_name": "Rana tarahumarae"
					}]
				}]
			}, {
				"references_taxonomic_units": [{
					"scientific_names": [{
						"scientific_name": "Rana sierramadrensis Taylor 1939",
						"binomial_name": "Rana sierramadrensis"
>>>>>>> 4745b959
					}]
				}]
			}]
		}, {
			"label": "Zweifelia",
<<<<<<< HEAD
				"scientificName": "Zweifelia Dubois 1992 (converted clade name). Definition: The clade stemming from the most recent common ancestor of Rana tarahumarae Boulenger 1917 and Rana zweifeli Hillis, Frost and Webb 1984.",
				"internalSpecifiers": [{
					"referencesTaxonomicUnits": [{
						"scientificNames": [{
							"scientificName": "Rana tarahumarae Boulenger 1917",
							"binomialName": "Rana tarahumarae"
						}]
					}]
				}, {
					"referencesTaxonomicUnits": [{
						"scientificNames": [{
							"scientificName": "Rana zweifeli Hillis, Frost and Webb 1984",
							"binomialName": "Rana zweifeli"
						}]
=======
			"cladeDefinition": "Zweifelia Dubois 1992 (converted clade name). Definition: The clade stemming from the most recent common ancestor of Rana tarahumarae Boulenger 1917 and Rana zweifeli Hillis, Frost and Webb 1984.",
			"internalSpecifiers": [{
				"references_taxonomic_units": [{
					"scientific_names": [{
						"scientific_name": "Rana tarahumarae Boulenger 1917",
						"binomial_name": "Rana tarahumarae"
					}]
				}]
			}, {
				"references_taxonomic_units": [{
					"scientific_names": [{
						"scientific_name": "Rana zweifeli Hillis, Frost and Webb 1984",
						"binomial_name": "Rana zweifeli"
>>>>>>> 4745b959
					}]
				}]
			}]
		}, {
			"label": "Pantherana",
			"cladeDefinition": "Pantherana Dubois 1992 (converted clade name). Definition: The clade stemming from the most recent common ancestor of Rana pipiens Schreber 1782, Rana montezumae Baird 1854, Rana palustris LeConte 1825, and Rana berlandieri Baird 1854.",
			"internalSpecifiers": [{
				"referencesTaxonomicUnits": [{
					"scientificNames": [{
						"scientificName": "Rana pipiens Schreber 1782",
						"binomialName": "Rana pipiens"
					}]
				}]
			}, {
				"referencesTaxonomicUnits": [{
					"scientificNames": [{
						"scientificName": "Rana montezumae Baird 1854",
						"binomialName": "Rana montezumae"
					}]
				}]
			}, {
				"referencesTaxonomicUnits": [{
					"scientificNames": [{
						"scientificName": "Rana palustris LeConte 1825",
						"binomialName": "Rana palustris"
					}]
				}]
			}, {
				"referencesTaxonomicUnits": [{
					"scientificNames": [{
						"scientificName": "Rana berlandieri Baird 1854",
						"binomialName": "Rana berlandieri"
					}]
				}]
			}]
		}, {
			"label": "Stertirana",
			"cladeDefinition": "Stertirana, new clade name. Definition: The clade stemming from the most recent common ancestor of Rana pipiens Schreber 1782 and Rana montezumae Baird 1854. Etymology: From the Latin words sterto, meaning ``snore,'' and rana, meaning ``frog,'' in reference to the snore-like element of the advertisement call of the frogs in this group. Content: Includes R. pipiens and the species in Lacusirana (see below). Type species: Rana montezumae Baird 1854.",
			"internalSpecifiers": [{
				"referencesTaxonomicUnits": [{
					"scientificNames": [{
						"scientificName": "Rana pipiens Schreber 1782",
						"binomialName": "Rana pipiens"
					}]
				}]
			}, {
				"referencesTaxonomicUnits": [{
					"scientificNames": [{
						"scientificName": "Rana montezumae Baird 1854",
						"binomialName": "Rana montezumae"
					}]
				}]
			}]
		}, {
			"label": "Lacusirana",
			"cladeDefinition": "Lacusirana, new clade name. Definition: The clade stemming from the most recent common ancestor of Rana montezumae Baird 1854, R. megapoda Taylor 1942, and Rana chiricahuensis Platz and Mecham 1979. Etymology: From the Latin words lacus, meaning ``lake,'' and rana, meaning ``frog,'' in reference to the habitat of most of the species in this group. Content: In addition to the species named in the definition, this clade contains Rana dunni Zweifel 1957, Rana megapoda Taylor 1942, Rana subaquavocalis Platz 1993, Rana lemosespinaliSmith and Chiszar 2003, and a least one undescribed species from the Mexican Plateau (species 2 in Figs. 1, 2). In addition, we place Rana fisheri Stejneger 1893 in this clade based on morphological similarity. Type species: R. megapoda Taylor 1942.",
			"internalSpecifiers": [{
				"referencesTaxonomicUnits": [{
					"scientificNames": [{
						"scientificName": "Rana montezumae Baird 1854",
						"binomialName": "Rana montezumae"
					}]
				}]
			}, {
				"specifierWillNotMatch": "*Rana megapoda* not present in the current phylogeny",
				"referencesTaxonomicUnits": [{
					"scientificNames": [{
						"scientificName": "Rana megapoda Taylor 1942",
						"binomialName": "Rana megapoda"
					}]
				}]
			}, {
				"referencesTaxonomicUnits": [{
					"scientificNames": [{
						"scientificName": "Rana chiricahuensis Platz and Mecham 1979",
						"binomialName": "Rana chiricahuensis"
					}]
				}]
			}]
		}, {
			"label": "Nenirana",
			"cladeDefinition": "Nenirana, new clade name. Definition: The clade stemming from the most recent common ancestor of Rana areolata Baird and Girard 1852 and Rana palustris Le Conte 1825. Etymology: From the Latin words nenia, meaning ``a funeral song,'' and rana, meaning ``frog,'' in reference to the low, mournful advertisement call of the species in this clade. Content: In addition to the species specified in the definition, this clade includes Rana capito LeConte 1855 and Rana sevosa Goin and Netting 1940. Hillis et al. (1983) informally termed this clade the R. areolata group. Type species: Rana areolata Baird and Girard 1852.",
			"internalSpecifiers": [{
				"referencesTaxonomicUnits": [{
					"scientificNames": [{
						"scientificName": "Rana areolata Baird and Girard 1852",
						"binomialName": "Rana areolata"
					}]
				}]
			}, {
				"referencesTaxonomicUnits": [{
					"scientificNames": [{
						"scientificName": "Rana palustris Le Conte 1825",
						"binomialName": "Rana palustris"
					}]
				}]
			}]
		}, {
			"label": "Scurrilirana",
			"cladeDefinition": "Scurrilirana, new clade name. Definition: The clade stemming from the most recent common ancestor of Rana berlandieri Baird 1854, Rana sphenocephala Cope 1886, Rana forreri Boulenger 1883, R. spectabilisHillis and Frost 1985, Rana omiltemana Gunther 1900, Rana taylori Smith 1959, and Rana magnaocularis Frost and Bagnara 1976. Etymology: From the Latin words scurrilis, meaning ``jesting,'' and rana, meaning ``frog,'' in reference to the advertisement calls of most of the species in this clade, which sound like chuckling laughter. Content: In addition to the species specified in the definition, this clade includes Rana blairi Mecham, Littlejohn, Oldham, Brown, and Brown 1973, Rana chichicuahutlaCuellar et al., 1996, Rana macroglossa Brocchi 1877, Rana miadis Barbour and Loveridge 1929, Rana neovolcanicaHillis and Frost, 1985, Rana onca Cope in Yarrow 1875, Rana tlalociHillis and Frost, 1985, Rana yavapaiensis Platz and Frost 1984, and several undescribed species (species 3–8) in Mexico and Central America. Hillis et al. (1983) informally termed this clade the beta division of the R. pipiens complex. Type species: Rana berlandieri Baird 1854.",
			"internalSpecifiers": [
				{
					"referencesTaxonomicUnits": [{
						"scientificNames": [{
							"scientificName": "Rana berlandieri Baird 1854",
							"binomialName": "Rana berlandieri"
						}]
					}]
				}, {
					"referencesTaxonomicUnits": [{
						"scientificNames": [{
							"scientificName": "Rana sphenocephala Cope 1886",
							"binomialName": "Rana sphenocephala"
						}]
					}]
				}, {
					"referencesTaxonomicUnits": [{
						"scientificNames": [{
							"scientificName": "Rana forreri Boulenger 1883",
							"binomialName": "Rana forreri"
						}]
					}]
				}, {
					"referencesTaxonomicUnits": [{
						"scientificNames": [{
							"scientificName": "Rana spectabilis Hillis and Frost 1985",
							"binomialName": "Rana spectabilis"
						}]
					}]
				}, {
					"referencesTaxonomicUnits": [{
						"scientificNames": [{
							"scientificName": "Rana omiltemana Gunther 1900",
							"binomialName": "Rana omiltemana"
						}]
					}]
				}, {
					"referencesTaxonomicUnits": [{
						"scientificNames": [{
							"scientificName": "Rana taylori Smith 1959",
							"binomialName": "Rana taylori"
						}]
					}]
				}, {
					"referencesTaxonomicUnits": [{
						"scientificNames": [{
							"scientificName": "Rana magnaocularis Frost and Bagnara 1976",
							"binomialName": "Rana magnaocularis"
						}]
					}]
				}
			]
		}
	]
}<|MERGE_RESOLUTION|>--- conflicted
+++ resolved
@@ -1043,22 +1043,6 @@
 			}]
 		}, {
 			"label": "Torrentirana",
-<<<<<<< HEAD
-				"scientificName": "Torrentirana, new clade name. Definition: The clade stemming from the most recent common ancestor of Rana tarahumarae Boulenger 1917 and Rana sierramadrensis Taylor 1939",
-				"internalSpecifiers": [{
-					"referencesTaxonomicUnits": [{
-						"scientificNames": [{
-							"scientificName": "Rana tarahumarae Boulenger 1917",
-							"binomialName": "Rana tarahumarae"
-						}]
-					}]
-				}, {
-					"referencesTaxonomicUnits": [{
-						"scientificNames": [{
-							"scientificName": "Rana sierramadrensis Taylor 1939",
-							"binomialName": "Rana sierramadrensis"
-						}]
-=======
 			"cladeDefinition": "Torrentirana, new clade name. Definition: The clade stemming from the most recent common ancestor of Rana tarahumarae Boulenger 1917 and Rana sierramadrensis Taylor 1939",
 			"internalSpecifiers": [{
 				"references_taxonomic_units": [{
@@ -1072,28 +1056,11 @@
 					"scientific_names": [{
 						"scientific_name": "Rana sierramadrensis Taylor 1939",
 						"binomial_name": "Rana sierramadrensis"
->>>>>>> 4745b959
 					}]
 				}]
 			}]
 		}, {
 			"label": "Zweifelia",
-<<<<<<< HEAD
-				"scientificName": "Zweifelia Dubois 1992 (converted clade name). Definition: The clade stemming from the most recent common ancestor of Rana tarahumarae Boulenger 1917 and Rana zweifeli Hillis, Frost and Webb 1984.",
-				"internalSpecifiers": [{
-					"referencesTaxonomicUnits": [{
-						"scientificNames": [{
-							"scientificName": "Rana tarahumarae Boulenger 1917",
-							"binomialName": "Rana tarahumarae"
-						}]
-					}]
-				}, {
-					"referencesTaxonomicUnits": [{
-						"scientificNames": [{
-							"scientificName": "Rana zweifeli Hillis, Frost and Webb 1984",
-							"binomialName": "Rana zweifeli"
-						}]
-=======
 			"cladeDefinition": "Zweifelia Dubois 1992 (converted clade name). Definition: The clade stemming from the most recent common ancestor of Rana tarahumarae Boulenger 1917 and Rana zweifeli Hillis, Frost and Webb 1984.",
 			"internalSpecifiers": [{
 				"references_taxonomic_units": [{
@@ -1107,7 +1074,6 @@
 					"scientific_names": [{
 						"scientific_name": "Rana zweifeli Hillis, Frost and Webb 1984",
 						"binomial_name": "Rana zweifeli"
->>>>>>> 4745b959
 					}]
 				}]
 			}]
