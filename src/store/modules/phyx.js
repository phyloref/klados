--- conflicted
+++ resolved
@@ -6,12 +6,8 @@
  */
 
 import Vue from 'vue';
-<<<<<<< HEAD
 import { TaxonNameWrapper } from '@phyloref/phyx';
-import { has, cloneDeep } from 'lodash';
-=======
 import { has, cloneDeep, isEqual } from 'lodash';
->>>>>>> 26caed9b
 
 export default {
   state: {
@@ -29,14 +25,12 @@
     },
   },
   getters: {
-<<<<<<< HEAD
+    loadedPhyxChanged(state) {
+      return !isEqual(state.currentPhyx, state.loadedPhyx);
+    },
     getDefaultNomenCodeURI(state) {
       return state.currentPhyx.defaultNomenclaturalCodeURI
         || TaxonNameWrapper.NAME_IN_UNKNOWN_CODE;
-=======
-    loadedPhyxChanged(state) {
-      return !isEqual(state.currentPhyx, state.loadedPhyx);
->>>>>>> 26caed9b
     },
   },
   mutations: {
