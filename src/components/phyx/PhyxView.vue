<template>
  <div>
    <div class="card border-dark">
      <h5 class="card-header border-dark">Phyloreference collection</h5>
      <div class="card-body">
        <form>
          <!-- Curated by information -->
          <div class="form-group row">
            <label for="curator-name" class="col-form-label col-md-2">
              Curated by
            </label>
            <div class="col-md-10">
              <input
                id="curator-name"
                v-model="phyxCurator"
                type="text"
                class="form-control"
                placeholder="Curator name"
              />
              <input
                id="curator-email"
                v-model="phyxCuratorEmail"
                type="email"
                class="form-control"
                placeholder="Curator e-mail address"
              />
              <div class="input-group">
                <input
                  id="external-reference"
                  v-model="phyxCuratorORCID"
                  class="form-control"
                  placeholder="Curator ORCID"
                />
                <div class="input-group-append">
                  <a
                    class="btn btn-outline-secondary"
                    target="_blank"
                    :href="'https://orcid.org/' + phyxCuratorORCID"
                  >
                    Open in new window
                  </a>
                </div>
              </div>
            </div>
          </div>

          <!-- Default nomenclatural code -->
          <div class="form-group row">
            <label for="default-nomen-code" class="col-form-label col-md-2">
              Default nomenclatural code
            </label>
            <div class="col-md-10">
              <select
                id="nomen-code"
                :value="$store.getters.getDefaultNomenCodeURI"
                class="form-control"
                @change="
                  $store.commit('setDefaultNomenCodeURI', {
                    defaultNomenclaturalCodeURI: $event.target.value,
                  })
                "
              >
                <option v-for="nomenCode of nomenCodes" :value="nomenCode.iri">
                  {{ nomenCode.label }}
                </option>
              </select>
            </div>
          </div>

          <!-- Checkbox for permission to save this information to browser -->
          <div class="form-group row">
            <div class="col-md-2">&nbsp;</div>
            <div class="col-md-10">
              <input
                type="checkbox"
                :checked="cookieCheckbox"
                @click="$store.commit('toggleCookieAllowed')"
              />
              Save curator information and default nomenclatural code as a
              browser cookie (currently for thirty days). If changed to
              unchecked, delete Klados cookies from your browser.
            </div>
          </div>
        </form>
      </div>
    </div>
    <div class="card border-dark mt-2">
      <h5 class="card-header border-dark">Phyloreferences in this file</h5>
      <div class="card-body p-0">
        <table class="table table-hover table-flush">
          <thead>
            <th>&nbsp;</th>
            <th>Phyloreference</th>
            <th>Type</th>
            <th>Internal specifiers</th>
            <th>External specifiers</th>
            <th v-for="(phylogeny, phylogenyIndex) of phylogenies">
              {{ getPhylogenyLabel(phylogeny) }}
            </th>
          </thead>
          <tbody>
            <tr v-if="phylorefs.length === 0" class="bg-white">
              <td :colspan="4 + phylogenies.length">
                <Center><em>No phyloreferences in this file</em></Center>
              </td>
            </tr>
            <tr v-for="(phyloref, phylorefIndex) of phylorefs">
              <td>
                <button
                  type="button"
                  class="btn btn-sm btn-danger"
                  @click="deletePhyloref(phyloref)"
                >
                  <b-icon-trash></b-icon-trash>
                </button>
              </td>
              <td>
                <a
                  href="javascript: void(0)"
                  @click="$store.commit('changeDisplay', { phyloref })"
                >
                  {{ getPhylorefLabel(phyloref) }}
                </a>
              </td>
              <td>{{ $store.getters.getPhylorefType(phyloref) }}</td>
              <td>{{ (phyloref.internalSpecifiers || []).length }}</td>
              <td>{{ (phyloref.externalSpecifiers || []).length }}</td>
              <td v-for="(phylogeny, phylogenyIndex) of phylogenies">
                <template
                  v-if="!getPhylorefExpectedNodeLabel(phyloref, phylogeny)"
                >
                  <strong>No expected node</strong>
                  <template v-if="hasReasoningResults(phyloref)">
                    <template
                      v-if="
                        getNodeLabelsResolvedByPhyloref(phyloref, phylogeny)
                          .length === 0
                      "
                    >
                      but <strong>did not resolve to any node</strong>
                    </template>
                    <template
                      v-else-if="
                        getNodeLabelsResolvedByPhyloref(phyloref, phylogeny)
                          .length > 1
                      "
                    >
                      but
                      <strong
                        >resolved to multiple nodes:
                        {{
                          getNodeLabelsResolvedByPhyloref(phyloref, phylogeny)
                        }}</strong
                      >
                    </template>
                    <template v-else>
                      and resolved to
                      {{
                        getNodeLabelsResolvedByPhyloref(
                          phyloref,
                          phylogeny
                        )[0] || "an unlabeled node"
                      }}
                    </template>

                    <template
                      v-if="$store.getters.isApomorphyBasedPhyloref(phyloref)"
                    >
                      (apomorphy-based phyloreferences cannot currently be
                      resolved)
                    </template>
                  </template>
                </template>
                <template v-else>
                  Expected to resolve to node
                  {{ getPhylorefExpectedNodeLabel(phyloref, phylogeny) }}
                  <template v-if="hasReasoningResults(phyloref)">
                    <template
                      v-if="
                        getNodeLabelsResolvedByPhyloref(phyloref, phylogeny)
                          .length === 0
                      "
                    >
                      but <strong>did not resolve to any node</strong>
                    </template>
                    <template
                      v-else-if="
                        getNodeLabelsResolvedByPhyloref(phyloref, phylogeny)
                          .length > 1
                      "
                    >
                      but
                      <strong
                        >resolved to multiple nodes:
                        {{
                          getNodeLabelsResolvedByPhyloref(phyloref, phylogeny)
                        }}</strong
                      >
                    </template>
                    <template v-else>
                      and resolved
                      <template
                        v-if="
                          getNodeLabelsResolvedByPhyloref(
                            phyloref,
                            phylogeny
                          )[0] ===
                          getPhylorefExpectedNodeLabel(phyloref, phylogeny)
                        "
                      >
                        correctly
                      </template>
                      <template v-else>
                        <strong>incorrectly</strong>
                      </template>
                      to
                      {{
                        getNodeLabelsResolvedByPhyloref(
                          phyloref,
                          phylogeny
                        )[0] || "an unlabeled node"
                      }}
                    </template>

                    <template
                      v-if="$store.getters.isApomorphyBasedPhyloref(phyloref)"
                    >
                      (apomorphy-based phyloreferences cannot currently be
                      resolved)
                    </template>
                  </template>
                </template>
              </td>
            </tr>
          </tbody>
        </table>
      </div>
      <div class="card-footer">
        <div class="btn-group" role="group" area-label="Phyx file management">
          <button
            class="btn btn-primary"
            href="javascript:;"
            @click="$store.commit('createEmptyPhyloref')"
          >
            Add phyloreference
          </button>

          <button
            class="btn btn-secondary"
            href="javascript:;"
            @click="exportAsCSV()"
          >
            Export as CSV
          </button>
        </div>
      </div>
    </div>

    <div class="card border-dark mt-2">
      <h5 class="card-header border-dark">Phylogenies in this file</h5>
      <div class="card-body p-0">
        <table class="table table-hover table-flush">
          <thead>
            <th>&nbsp;</th>
            <th>Phylogeny</th>
            <th>Curator notes</th>
          </thead>
          <tbody>
            <tr v-if="phylogenies.length === 0" class="bg-white">
              <td :colspan="3">
                <Center><em>No phylogenies in this file</em></Center>
              </td>
            </tr>
            <tr v-for="(phylogeny, phylogenyIndex) of phylogenies">
              <td>
                <button
                  type="button"
                  class="btn btn-sm btn-danger"
                  @click="deletePhylogeny(phylogeny)"
                >
                  <b-icon-trash></b-icon-trash>
                </button>
              </td>
              <td>
                <a
                  href="javascript: void(0)"
                  @click="$store.commit('changeDisplay', { phylogeny })"
                >
                  {{ getPhylogenyLabel(phylogeny) }}
                </a>
              </td>
              <td>
                {{ phylogeny.curatorNotes }}
              </td>
            </tr>
          </tbody>
        </table>
      </div>
      <div class="card-footer">
        <div class="btn-group" role="group" area-label="Phylogeny management">
          <button
            class="btn btn-primary"
            href="javascript:;"
            @click="$store.commit('createEmptyPhylogeny')"
          >
            Add phylogeny
          </button>
        </div>
      </div>
    </div>
  </div>
</template>

<script>
/*
 * Display a summary of the entire Phyx file.
 */

// We would normally import `csv-stringify` directly, but it uses Buffer, which is
// not implemented in browsers. We therefore need to import the browser-specific ESM
// distribution, which includes polyfills to run outside of the Node.js environment
// as described at https://csv.js.org/stringify/distributions/browser_esm/
import { stringify } from "csv-stringify/browser/esm";

import { mapState } from "vuex";
import { has, max, range } from "lodash";
import { saveAs } from "filesaver.js-npm";
import { BIconTrash } from "bootstrap-vue";
import {
  PhylorefWrapper,
  PhylogenyWrapper,
  TaxonNameWrapper,
  TaxonomicUnitWrapper,
} from "@phyloref/phyx";
import { newickParser } from "phylotree";

export default {
  name: "PhyxView",
  components: {
    BIconTrash,
  },
  computed: {
    nomenCodes: () => TaxonNameWrapper.getNomenclaturalCodes(),
    phyxCurator: {
      get() {
        return this.phyx.curator;
      },
      set(name) {
        this.$store.commit("setCurator", { name });
      },
    },
    phyxCuratorEmail: {
      get() {
        return this.phyx.curatorEmail;
      },
      set(email) {
        this.$store.commit("setCurator", { email });
      },
    },
    phyxCuratorORCID: {
      get() {
        return this.phyx.curatorORCID;
      },
      set(orcid) {
        this.$store.commit("setCurator", { orcid });
      },
    },
    cookieCheckbox() {
      return this.$store.getters.isCookieAllowed;
    },
    ...mapState({
      phyx: (state) => state.phyx.currentPhyx,
      phylorefs: (state) => state.phyx.currentPhyx.phylorefs || [],
      phylogenies: (state) => state.phyx.currentPhyx.phylogenies || [],
    }),
  },
  methods: {
    getPhylogenyLabel(phylogeny) {
      const phylogeny_label = phylogeny.label;
      if (!phylogeny_label) {
        return `Phylogeny ${this.phylogenies.indexOf(phylogeny) + 1}`;
      } else if (phylogeny_label.match(/^Phylogeny (\d+)$/)) {
        return phylogeny_label;
      } else {
        return `Phylogeny: ${phylogeny_label}`;
      }
    },
    getPhylorefLabel(phyloref) {
      return (
        new PhylorefWrapper(phyloref).label ||
        `Phyloref ${this.phylorefs.indexOf(phyloref) + 1}`
      );
    },
    hasReasoningResults(phyloref) {
      if (!has(this.$store.state.resolution.reasoningResults, "phylorefs"))
        return false;

      const phylorefURI = this.$store.getters.getPhylorefId(phyloref);
      return has(
        this.$store.state.resolution.reasoningResults.phylorefs,
        phylorefURI
      );
    },
    getPhylorefExpectedNodeLabel(phyloref, phylogeny) {
      // Return a list of nodes that a phyloreference is expected to resolve to.
<<<<<<< HEAD
      return this.$store.getters.getExpectedNodeLabel(phyloref, phylogeny);
    },
    getNodesById(phylogeny, nodeId) {
      // Return all node labels with this nodeId in this phylogeny.
      const parsed = new PhylogenyWrapper(phylogeny).getParsedNewickWithIRIs(
        this.$store.getters.getPhylogenyId(phylogeny),
        newickParser
      );
=======
      return this.$store.getters.getExpectedNodeLabel(
          phyloref,
          phylogeny,
      );
    },
    getNodesById(phylogeny, nodeId) {
      // Return all node labels with this nodeId in this phylogeny.
      let parsed;
      try {
        parsed = new PhylogenyWrapper(phylogeny).getParsedNewickWithIRIs(
            this.$store.getters.getPhylogenyId(phylogeny),
            newickParser,
        );
      } catch {
        return [];
      }
>>>>>>> 6c0243fb

      function searchNode(node, results = []) {
        if (has(node, "@id") && node["@id"] === nodeId) {
          results.push(node);
        }
        if (has(node, "children")) {
          node.children.forEach((child) => searchNode(child, results));
        }
        return results;
      }

      if (!has(parsed, "json")) return [];
      return searchNode(parsed.json);
    },
    getNodeLabelsResolvedByPhyloref(phyloref, phylogeny) {
      // Converts node IDs to node labels, if present.
      const resolvedNodes = this.$store.getters.getResolvedNodesForPhylogeny(
        phylogeny,
        phyloref,
        false
      );

      return resolvedNodes
        .map((nodeId) => this.getNodesById(phylogeny, nodeId))
        .reduce((a, b) => a.concat(b), [])
        .map((node) => node.name || "(unlabelled)");
    },
    deletePhyloref(phyloref) {
      const warningString = `Are you sure you wish to delete phyloreference '${this.getPhylorefLabel(
        phyloref
      )}'?`;
      if (confirm(warningString)) {
        this.$store.commit("deletePhyloref", { phyloref });
      }
    },
    deletePhylogeny(phylogeny) {
      const warningString = `Are you sure you wish to delete phylogeny '${this.getPhylogenyLabel(
        phylogeny
      )}'?`;
      if (confirm(warningString)) {
        this.$store.commit("deletePhylogeny", { phylogeny });
      }
    },
    exportAsCSV() {
      // Export the phyloref summary as CSV.

      // Determine the maximum number of internal and external specifiers we will need to export.
      const phylorefs = this.phylorefs;
      const maxInternalSpecifiers = max(
        phylorefs.map((phyloref) => phyloref.internalSpecifiers.length)
      );
      const maxExternalSpecifiers = max(
        phylorefs.map((phyloref) => phyloref.externalSpecifiers.length)
      );

      // Create file header.
      const header = [
        "Phyloreference ID",
        "Label",
        "Type",
        "Definition",
        ...range(0, maxInternalSpecifiers).map(
          (_, i) => `Internal specifier ${i + 1}`
        ),
        ...range(0, maxExternalSpecifiers).map(
          (_, i) => `External specifier ${i + 1}`
        ),
        ...this.phylogenies.flatMap((phylogeny) => {
          const label = this.getPhylogenyLabel(phylogeny);
          return [`${label} expected`, `${label} actual`];
        }),
      ];

      const rows = phylorefs.map((phyloref) => {
        const wrappedPhyloref = new PhylorefWrapper(phyloref);

        return [
          this.$store.getters.getPhylorefId(phyloref),
          wrappedPhyloref.label,
          this.$store.getters.getPhylorefType(phyloref),
          // Write out the clade definition.
          phyloref.definition || "",
          // Write out the internal specifier labels
          ...wrappedPhyloref.internalSpecifiers.map(
            (sp) => new TaxonomicUnitWrapper(sp).label
          ),
          // Write out blank cells for the remaining internal specifiers
          ...range(
            wrappedPhyloref.internalSpecifiers.length,
            maxInternalSpecifiers
          ).map(() => ""),
          // Write out the external specifier labels
          ...wrappedPhyloref.externalSpecifiers.map(
            (sp) => new TaxonomicUnitWrapper(sp).label
          ),
          // Write out blank cells for the remaining external specifiers
          ...range(
            wrappedPhyloref.externalSpecifiers.length,
            maxExternalSpecifiers
          ).map(() => ""),
          // Export phyloref expectation information.
          ...this.phylogenies.flatMap((phylogeny) => {
            const expectedNodeLabel =
              this.getPhylorefExpectedNodeLabel(phyloref, phylogeny) ||
              "(none)";

            if (!this.hasReasoningResults(phyloref))
              return [expectedNodeLabel, "(resolution not yet run)"];

            const resolvedNodes = this.getNodeLabelsResolvedByPhyloref(
              phyloref,
              phylogeny
            );

            if (resolvedNodes.length === 0)
              return [expectedNodeLabel, "(could not resolve)"];

            const resolvedNodesDescription = resolvedNodes.join("|");

            return [expectedNodeLabel, resolvedNodesDescription];
          }),
        ];
      });

      stringify([header, ...rows], (err, csv) => {
        if (err) {
          console.log("Error occurred while producing CSV:", err);
          return;
        }

        const content = [csv];
        // console.log('Content:', content);

        // Save to local hard drive.
        const filename = `${this.$store.getters.getDownloadFilenameForPhyx}.csv`;
        const csvFile = new Blob(content, { type: "text/csv;charset=utf-8" });
        // Neither Numbers.app nor Excel can read the UTF-8 BOM correctly, so we explicitly
        // turn it off.
        saveAs(csvFile, filename, { autoBom: false });
      });
    },
  },
};
</script><|MERGE_RESOLUTION|>--- conflicted
+++ resolved
@@ -403,16 +403,6 @@
     },
     getPhylorefExpectedNodeLabel(phyloref, phylogeny) {
       // Return a list of nodes that a phyloreference is expected to resolve to.
-<<<<<<< HEAD
-      return this.$store.getters.getExpectedNodeLabel(phyloref, phylogeny);
-    },
-    getNodesById(phylogeny, nodeId) {
-      // Return all node labels with this nodeId in this phylogeny.
-      const parsed = new PhylogenyWrapper(phylogeny).getParsedNewickWithIRIs(
-        this.$store.getters.getPhylogenyId(phylogeny),
-        newickParser
-      );
-=======
       return this.$store.getters.getExpectedNodeLabel(
           phyloref,
           phylogeny,
@@ -429,7 +419,6 @@
       } catch {
         return [];
       }
->>>>>>> 6c0243fb
 
       function searchNode(node, results = []) {
         if (has(node, "@id") && node["@id"] === nodeId) {
