<template>
  <div>
    <div class="card border-dark">
      <h5 class="card-header border-dark">Phyloreference collection</h5>
      <div class="card-body">
        <form>
          <!-- Curated by information -->
          <div class="form-group row">
            <label for="curator-name" class="col-form-label col-md-2">
              Curated by
            </label>
            <div class="col-md-10">
              <input
                id="curator-name"
                v-model="phyxCurator"
                type="text"
                class="form-control"
                placeholder="Curator name"
              />
              <input
                id="curator-email"
                v-model="phyxCuratorEmail"
                type="email"
                class="form-control"
                placeholder="Curator e-mail address"
              />
              <div class="input-group">
                <input
                  id="external-reference"
                  v-model="phyxCuratorORCID"
                  class="form-control"
                  placeholder="Curator ORCID"
                />
                <div class="input-group-append">
                  <a
                    class="btn btn-outline-secondary"
                    target="_blank"
                    :href="'https://orcid.org/' + phyxCuratorORCID"
                  >
                    Open in new window
                  </a>
                </div>
              </div>
            </div>
          </div>

          <!-- Default nomenclatural code -->
          <div class="form-group row">
            <label for="default-nomen-code" class="col-form-label col-md-2">
              Default nomenclatural code
            </label>
            <div class="col-md-10">
              <select
                id="nomen-code"
                :value="$store.getters.getDefaultNomenCodeIRI"
                class="form-control"
                @change="
                  $store.commit('setDefaultNomenCodeIRI', {
                    defaultNomenclaturalCodeIRI: $event.target.value,
                  })
                "
              >
                <option v-for="nomenCode of nomenCodes" :value="nomenCode.iri">
                  {{ nomenCode.label }}
                </option>
              </select>
            </div>
          </div>

          <!-- Checkbox for permission to save this information to browser -->
          <div class="form-group row">
            <div class="col-md-2">&nbsp;</div>
            <div class="col-md-10">
              <input
                type="checkbox"
                :checked="cookieCheckbox"
                @click="$store.commit('toggleCookieAllowed')"
              />
              Save curator information and default nomenclatural code as a
              browser cookie (currently for thirty days). If changed to
              unchecked, delete Klados cookies from your browser.
            </div>
          </div>
        </form>
      </div>
    </div>
    <div class="card border-dark mt-2">
      <h5 class="card-header border-dark">Phyloreferences in this file</h5>
      <div class="card-body p-0">
        <table class="table table-hover table-flush">
          <thead>
            <th>&nbsp;</th>
            <th>Phyloreference</th>
            <th>Type</th>
            <th>Internal specifiers</th>
            <th>External specifiers</th>
            <th v-for="(phylogeny, phylogenyIndex) of phylogenies">
              {{ getPhylogenyLabel(phylogeny) }}
            </th>
          </thead>
          <tbody>
            <tr v-if="phylorefs.length === 0" class="bg-white">
              <td :colspan="4 + phylogenies.length">
                <Center><em>No phyloreferences in this file</em></Center>
              </td>
            </tr>
            <tr v-for="(phyloref, phylorefIndex) of phylorefs">
              <td>
                <button
                  type="button"
                  class="btn btn-sm btn-danger"
                  @click="deletePhyloref(phyloref)"
                >
                  <b-icon-trash></b-icon-trash>
                </button>
              </td>
              <td>
                <a
                  href="javascript: void(0)"
                  @click="$store.commit('changeDisplay', { phyloref })"
                >
                  {{ getPhylorefLabel(phyloref) }}
                </a>
              </td>
              <td>{{ $store.getters.getPhylorefTypeDescription(phyloref) }}</td>
              <td>{{ (phyloref.internalSpecifiers || []).length }}</td>
              <td>{{ (phyloref.externalSpecifiers || []).length }}</td>
              <td v-for="(phylogeny, phylogenyIndex) of phylogenies">
                <template
                  v-if="!getPhylorefExpectedNodeLabel(phyloref, phylogeny)"
                >
                  <strong>No expected node</strong>
                  <template v-if="hasReasoningResults(phyloref)">
                    <template
                      v-if="
                        getNodeLabelsResolvedByPhyloref(phyloref, phylogeny)
                          .length === 0
                      "
                    >
                      but <strong>did not resolve to any node</strong>
                    </template>
                    <template
                      v-else-if="
                        getNodeLabelsResolvedByPhyloref(phyloref, phylogeny)
                          .length > 1
                      "
                    >
                      but
                      <strong
                        >resolved to multiple nodes:
                        {{
                          getNodeLabelsResolvedByPhyloref(phyloref, phylogeny)
                        }}</strong
                      >
                    </template>
                    <template v-else>
                      and resolved to
                      {{
                        getNodeLabelsResolvedByPhyloref(
                          phyloref,
                          phylogeny
                        )[0] || "an unlabeled node"
                      }}
                    </template>

                    <template
                      v-if="$store.getters.isApomorphyBasedPhyloref(phyloref)"
                    >
                      (apomorphy-based phyloreferences cannot currently be
                      resolved)
                    </template>
                  </template>
                </template>
                <template v-else>
                  Expected to resolve to node
                  {{ getPhylorefExpectedNodeLabel(phyloref, phylogeny) }}
                  <template v-if="hasReasoningResults(phyloref)">
                    <template
                      v-if="
                        getNodeLabelsResolvedByPhyloref(phyloref, phylogeny)
                          .length === 0
                      "
                    >
                      but <strong>did not resolve to any node</strong>
                    </template>
                    <template
                      v-else-if="
                        getNodeLabelsResolvedByPhyloref(phyloref, phylogeny)
                          .length > 1
                      "
                    >
                      but
                      <strong
                        >resolved to multiple nodes:
                        {{
                          getNodeLabelsResolvedByPhyloref(phyloref, phylogeny)
                        }}</strong
                      >
                    </template>
                    <template v-else>
                      and resolved
                      <template
                        v-if="
                          getNodeLabelsResolvedByPhyloref(
                            phyloref,
                            phylogeny
                          )[0] ===
                          getPhylorefExpectedNodeLabel(phyloref, phylogeny)
                        "
                      >
                        correctly
                      </template>
                      <template v-else>
                        <strong>incorrectly</strong>
                      </template>
                      to
                      {{
                        getNodeLabelsResolvedByPhyloref(
                          phyloref,
                          phylogeny
                        )[0] || "an unlabeled node"
                      }}
                    </template>

                    <template
                      v-if="$store.getters.isApomorphyBasedPhyloref(phyloref)"
                    >
                      (apomorphy-based phyloreferences cannot currently be
                      resolved)
                    </template>
                  </template>
                </template>
              </td>
            </tr>
          </tbody>
        </table>
      </div>
      <div class="card-footer">
        <div class="btn-group" role="group" area-label="Phyx file management">
          <button
            class="btn btn-primary"
            href="javascript:;"
            @click="$store.commit('createEmptyPhyloref')"
          >
            Add phyloreference
          </button>

          <button
            class="btn btn-secondary"
            href="javascript:;"
            @click="exportAsCSV()"
          >
            Export as CSV
          </button>
        </div>
      </div>
    </div>

    <div class="card border-dark mt-2">
      <h5 class="card-header border-dark">Phylogenies in this file</h5>
      <div class="card-body p-0">
        <table class="table table-hover table-flush">
          <thead>
            <th>&nbsp;</th>
            <th>Phylogeny</th>
            <th>Curator notes</th>
          </thead>
          <tbody>
            <tr v-if="phylogenies.length === 0" class="bg-white">
              <td :colspan="3">
                <Center><em>No phylogenies in this file</em></Center>
              </td>
            </tr>
            <tr v-for="(phylogeny, phylogenyIndex) of phylogenies">
              <td>
                <button
                  type="button"
                  class="btn btn-sm btn-danger"
                  @click="deletePhylogeny(phylogeny)"
                >
                  <b-icon-trash></b-icon-trash>
                </button>
              </td>
              <td>
                <a
                  href="javascript: void(0)"
                  @click="$store.commit('changeDisplay', { phylogeny })"
                >
                  {{ getPhylogenyLabel(phylogeny) }}
                </a>
              </td>
              <td>
                {{ phylogeny.curatorNotes }}
              </td>
            </tr>
          </tbody>
        </table>
      </div>
      <div class="card-footer">
        <div class="btn-group" role="group" area-label="Phylogeny management">
          <button
            class="btn btn-primary"
            href="javascript:;"
            @click="$store.commit('createEmptyPhylogeny')"
          >
            Add phylogeny
          </button>
        </div>
      </div>
    </div>

    <!-- Display each phylogeny with all resolved phylorefs -->
    <template v-for="(phylogeny, phylogenyIndex) of phylogenies">
      <div
          class="card mt-2"
      >
        <h5 class="card-header">
          Phylogeny: {{ getPhylogenyLabel(phylogeny) }}
        </h5>
        <div class="card-body">
          <Phylotree
              :phylogeny-index="String(phylogenyIndex)"
              :phylogeny="phylogeny"
              :phylorefs="phylorefs"
          />
        </div>
      </div>
    </template>
  </div>
</template>

<script>
/*
 * Display a summary of the entire Phyx file.
 */

// We would normally import `csv-stringify` directly, but it uses Buffer, which is
// not implemented in browsers. We therefore need to import the browser-specific ESM
// distribution, which includes polyfills to run outside of the Node.js environment
// as described at https://csv.js.org/stringify/distributions/browser_esm/
import { stringify } from "csv-stringify/browser/esm";

import { mapState } from "vuex";
import { has, max, range } from "lodash";
import { saveAs } from "filesaver.js-npm";
import { BIconTrash } from "bootstrap-vue";
import {
<<<<<<< HEAD
  PhylorefWrapper, PhylogenyWrapper, TaxonNameWrapper, TaxonomicUnitWrapper,
} from '@phyloref/phyx';
import { newickParser } from 'phylotree';
import Phylotree from "@/components/phylogeny/Phylotree.vue";
=======
  PhylorefWrapper,
  PhylogenyWrapper,
  TaxonNameWrapper,
  TaxonomicUnitWrapper,
} from "@phyloref/phyx";
import { newickParser } from "phylotree";
>>>>>>> 38231122

export default {
  name: "PhyxView",
  components: {
    Phylotree,
    BIconTrash,
  },
  computed: {
    nomenCodes: () => TaxonNameWrapper.getNomenclaturalCodes(),
    phyxCurator: {
      get() {
        return this.phyx.curator;
      },
      set(name) {
        this.$store.commit("setCurator", { name });
      },
    },
    phyxCuratorEmail: {
      get() {
        return this.phyx.curatorEmail;
      },
      set(email) {
        this.$store.commit("setCurator", { email });
      },
    },
    phyxCuratorORCID: {
      get() {
        return this.phyx.curatorORCID;
      },
      set(orcid) {
        this.$store.commit("setCurator", { orcid });
      },
    },
    cookieCheckbox() {
      return this.$store.getters.isCookieAllowed;
    },
    ...mapState({
      phyx: (state) => state.phyx.currentPhyx,
      phylorefs: (state) => state.phyx.currentPhyx.phylorefs || [],
      phylogenies: (state) => state.phyx.currentPhyx.phylogenies || [],
    }),
  },
  methods: {
    getPhylogenyLabel(phylogeny) {
      const phylogeny_label = phylogeny.label;
      if (!phylogeny_label) {
        return `Phylogeny ${this.phylogenies.indexOf(phylogeny) + 1}`;
      } else if (phylogeny_label.match(/^Phylogeny (\d+)$/)) {
        return phylogeny_label;
      } else {
        return `Phylogeny: ${phylogeny_label}`;
      }
    },
    getPhylorefLabel(phyloref) {
      return (
        new PhylorefWrapper(phyloref).label ||
        `Phyloref ${this.phylorefs.indexOf(phyloref) + 1}`
      );
    },
    hasReasoningResults(phyloref) {
      if (!has(this.$store.state.resolution.reasoningResults, "phylorefs"))
        return false;

      const phylorefURI = this.$store.getters.getPhylorefId(phyloref);
      return has(
        this.$store.state.resolution.reasoningResults.phylorefs,
        phylorefURI
      );
    },
    getPhylorefExpectedNodeLabel(phyloref, phylogeny) {
      // Return a list of nodes that a phyloreference is expected to resolve to.
      return this.$store.getters.getExpectedNodeLabel(
          phyloref,
          phylogeny,
      );
    },
    getNodesById(phylogeny, nodeId) {
      // Return all node labels with this nodeId in this phylogeny.
      let parsed;
      try {
        parsed = new PhylogenyWrapper(phylogeny).getParsedNewickWithIRIs(
            this.$store.getters.getPhylogenyId(phylogeny),
            newickParser,
        );
      } catch {
        return [];
      }

      function searchNode(node, results = []) {
        if (has(node, "@id") && node["@id"] === nodeId) {
          results.push(node);
        }
        if (has(node, "children")) {
          node.children.forEach((child) => searchNode(child, results));
        }
        return results;
      }

      if (!has(parsed, "json")) return [];
      return searchNode(parsed.json);
    },
    getNodeLabelsResolvedByPhyloref(phyloref, phylogeny) {
      // Converts node IDs to node labels, if present.
      const resolvedNodes = this.$store.getters.getResolvedNodesForPhylogeny(
        phylogeny,
        phyloref,
        false
      );

      return resolvedNodes
        .map((nodeId) => this.getNodesById(phylogeny, nodeId))
        .reduce((a, b) => a.concat(b), [])
        .map((node) => node.name || "(unlabelled)");
    },
    deletePhyloref(phyloref) {
      const warningString = `Are you sure you wish to delete phyloreference '${this.getPhylorefLabel(
        phyloref
      )}'?`;
      if (confirm(warningString)) {
        this.$store.commit("deletePhyloref", { phyloref });
      }
    },
    deletePhylogeny(phylogeny) {
      const warningString = `Are you sure you wish to delete phylogeny '${this.getPhylogenyLabel(
        phylogeny
      )}'?`;
      if (confirm(warningString)) {
        this.$store.commit("deletePhylogeny", { phylogeny });
      }
    },
    exportAsCSV() {
      // Export the phyloref summary as CSV.

      // Determine the maximum number of internal and external specifiers we will need to export.
      const phylorefs = this.phylorefs;
      const maxInternalSpecifiers = max(
        phylorefs.map((phyloref) => phyloref.internalSpecifiers.length)
      );
      const maxExternalSpecifiers = max(
        phylorefs.map((phyloref) => phyloref.externalSpecifiers.length)
      );

      // Create file header.
      const header = [
        "Phyloreference ID",
        "Label",
        "Type",
        "Definition",
        ...range(0, maxInternalSpecifiers).map(
          (_, i) => `Internal specifier ${i + 1}`
        ),
        ...range(0, maxExternalSpecifiers).map(
          (_, i) => `External specifier ${i + 1}`
        ),
        ...this.phylogenies.flatMap((phylogeny) => {
          const label = this.getPhylogenyLabel(phylogeny);
          return [`${label} expected`, `${label} actual`];
        }),
      ];

      const rows = phylorefs.map((phyloref) => {
        const wrappedPhyloref = new PhylorefWrapper(phyloref);

        return [
          this.$store.getters.getPhylorefId(phyloref),
          wrappedPhyloref.label,
          this.$store.getters.getPhylorefTypeDescription(phyloref),
          // Write out the clade definition.
          phyloref.definition || "",
          // Write out the internal specifier labels
          ...wrappedPhyloref.internalSpecifiers.map(
            (sp) => new TaxonomicUnitWrapper(sp).label
          ),
          // Write out blank cells for the remaining internal specifiers
          ...range(
            wrappedPhyloref.internalSpecifiers.length,
            maxInternalSpecifiers
          ).map(() => ""),
          // Write out the external specifier labels
          ...wrappedPhyloref.externalSpecifiers.map(
            (sp) => new TaxonomicUnitWrapper(sp).label
          ),
          // Write out blank cells for the remaining external specifiers
          ...range(
            wrappedPhyloref.externalSpecifiers.length,
            maxExternalSpecifiers
          ).map(() => ""),
          // Export phyloref expectation information.
          ...this.phylogenies.flatMap((phylogeny) => {
            const expectedNodeLabel =
              this.getPhylorefExpectedNodeLabel(phyloref, phylogeny) ||
              "(none)";

            if (!this.hasReasoningResults(phyloref))
              return [expectedNodeLabel, "(resolution not yet run)"];

            const resolvedNodes = this.getNodeLabelsResolvedByPhyloref(
              phyloref,
              phylogeny
            );

            if (resolvedNodes.length === 0)
              return [expectedNodeLabel, "(could not resolve)"];

            const resolvedNodesDescription = resolvedNodes.join("|");

            return [expectedNodeLabel, resolvedNodesDescription];
          }),
        ];
      });

      stringify([header, ...rows], (err, csv) => {
        if (err) {
          console.log("Error occurred while producing CSV:", err);
          return;
        }

        const content = [csv];
        // console.log('Content:', content);

        // Save to local hard drive.
        const filename = `${this.$store.getters.getDownloadFilenameForPhyx}.csv`;
        const csvFile = new Blob(content, { type: "text/csv;charset=utf-8" });
        // Neither Numbers.app nor Excel can read the UTF-8 BOM correctly, so we explicitly
        // turn it off.
        saveAs(csvFile, filename, { autoBom: false });
      });
    },
  },
};
</script><|MERGE_RESOLUTION|>--- conflicted
+++ resolved
@@ -345,19 +345,13 @@
 import { saveAs } from "filesaver.js-npm";
 import { BIconTrash } from "bootstrap-vue";
 import {
-<<<<<<< HEAD
-  PhylorefWrapper, PhylogenyWrapper, TaxonNameWrapper, TaxonomicUnitWrapper,
-} from '@phyloref/phyx';
-import { newickParser } from 'phylotree';
-import Phylotree from "@/components/phylogeny/Phylotree.vue";
-=======
   PhylorefWrapper,
   PhylogenyWrapper,
   TaxonNameWrapper,
   TaxonomicUnitWrapper,
 } from "@phyloref/phyx";
 import { newickParser } from "phylotree";
->>>>>>> 38231122
+import Phylotree from "@/components/phylogeny/Phylotree.vue";
 
 export default {
   name: "PhyxView",
